--- conflicted
+++ resolved
@@ -6,39 +6,18 @@
 import json
 import uuid
 from pathlib import Path
-<<<<<<< HEAD
-from typing import Optional, List, Annotated
-from datetime import datetime
-=======
-from typing import Optional
->>>>>>> 458e082f
+from typing import Optional, Annotated
 
 import typer
 from rich.console import Console
 from rich.progress import Progress, SpinnerColumn, TextColumn, BarColumn, TimeElapsedColumn
 from rich.table import Table
 from rich.panel import Panel
-<<<<<<< HEAD
-from rich.tree import Tree
-from rich.text import Text
-from rich import print as rprint
-=======
->>>>>>> 458e082f
 
 from docs_to_eval.utils.config import EvaluationType
 from ..core.classification import EvaluationTypeClassifier
-<<<<<<< HEAD
-from ..core.pipeline import EvaluationPipeline, PipelineFactory
-from ..core.exceptions import (
-    DocsToEvalError,
-    EmptyCorpusError,
-    ConfigurationError,
-    PipelineError
-)
-from ..llm.mock_interface import MockLLMInterface, MockLLMEvaluator
-=======
 from ..core.pipeline import PipelineFactory
->>>>>>> 458e082f
+from ..core.exceptions import DocsToEvalError
 from ..utils.config import EvaluationConfig, ConfigManager, create_default_config
 from ..utils.logging import setup_logging
 
