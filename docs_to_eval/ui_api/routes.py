"""
FastAPI routes for docs-to-eval system
"""

import asyncio
import uuid
import json
import httpx
import re
from pathlib import Path
import os
from collections import OrderedDict
import time
from typing import Dict, Any, List, Optional, Union
from datetime import datetime

<<<<<<< HEAD
from fastapi import APIRouter, HTTPException, UploadFile, File, BackgroundTasks, WebSocket, Form
from fastapi.responses import FileResponse
from pydantic import BaseModel, Field, ValidationError, field_validator
=======
from fastapi import APIRouter, HTTPException, UploadFile, File, BackgroundTasks, WebSocket, Form, status
from fastapi.responses import FileResponse, JSONResponse # Import JSONResponse
from pydantic import BaseModel, Field, ValidationError, validator, root_validator
>>>>>>> 9d7ad87c

# Local imports
from .websockets import websocket_manager, handle_websocket_connection, get_progress_tracker
from ..core.classification import EvaluationTypeClassifier, ClassificationResult
from ..utils.config import EvaluationType
from ..core.agentic.agents import Validator # Keep Validator for potential use in evaluation flow
from ..core.agentic.orchestrator import AgenticBenchmarkOrchestrator # No longer directly used, but kept for context if needed
from ..core.agentic.models import PipelineConfig, DifficultyLevel
from ..llm.mock_interface import MockLLMInterface # Keep mock for fallback
from ..llm.openrouter_interface import OpenRouterInterface, OpenRouterConfig # Keep OpenRouterConfig for OpenRouter specific handling in factory
from ..utils.config import EvaluationConfig, create_default_config, ConfigManager
from ..utils.logging import get_logger
from ..utils.text_processing import create_smart_chunks_from_files
from ..llm.llm_factory import get_llm_interface, list_llm_models # Import list_llm_models
from ..llm.base import BaseLLMInterface, LLMResponse # Import BaseLLMInterface for type hinting
from dotenv import load_dotenv, set_key


# Create router
router = APIRouter()
logger = get_logger("api_routes")


# Pydantic models for API
class CorpusUploadRequest(BaseModel):
    text: str = Field(..., min_length=1, max_length=10*1024*1024, description="Corpus text content")
    name: Optional[str] = Field("corpus", max_length=100, description="Corpus name")
    description: Optional[str] = Field("", max_length=500, description="Corpus description")
<<<<<<< HEAD
    
    @field_validator('text')
    def validate_text_content(cls, v: str) -> str:
=======

    @validator('text')
    def validate_text_content(cls, v):
>>>>>>> 9d7ad87c
        if not v or not v.strip():
            raise ValueError("Text content cannot be empty")

        # Check for suspicious patterns
        suspicious_patterns = [
            r'<script[^>]*>.*?</script>',
            r'javascript:',
            r'data:.*base64',
            r'\\x[0-9a-fA-F]{2}',
            r'eval\s*\(',
            r'exec\s*\('
        ]

        for pattern in suspicious_patterns:
            if re.search(pattern, v, re.IGNORECASE | re.DOTALL):
                raise ValueError("Text contains potentially malicious content")

        return v.strip()
<<<<<<< HEAD
    
    @field_validator('name')
    def validate_name(cls, v: Optional[str]) -> Optional[str]:
=======

    @validator('name')
    def validate_name(cls, v):
>>>>>>> 9d7ad87c
        if v:
            # Sanitize name by removing special characters and keeping only safe ones
            # Remove all special characters except spaces, hyphens, underscores, and parentheses
            sanitized = re.sub(r'[^\w\s\-_\(\)]', '', v)
            sanitized = re.sub(r'\s+', ' ', sanitized).strip()  # Normalize spaces

            if len(sanitized) < 3:
                # Use a default name if sanitization results in too short name
                sanitized = "Uploaded Corpus"

            return sanitized
        return v.strip() if v else v


class EvaluationRequest(BaseModel):
    corpus_text: str = Field(..., min_length=1, max_length=10*1024*1024, description="Corpus text content")
    eval_type: Optional[str] = Field(None, max_length=50, description="Evaluation type")
    num_questions: int = Field(default=20, ge=1, le=200, description="Number of questions to generate")
    use_agentic: bool = Field(default=True, description="Use agentic generation")
    temperature: float = Field(default=0.7, ge=0, le=2, description="Temperature for generation")
    token_threshold: int = Field(default=2000, ge=500, le=4000, description="Token threshold for chunk concatenation")
    run_name: Optional[str] = Field(None, max_length=100, description="Name for this evaluation run")

    # Finetune test set configuration
    finetune_test_set_enabled: bool = Field(default=True, description="Enable creation of finetune test set")
    finetune_test_set_percentage: float = Field(default=0.2, ge=0.1, le=0.5, description="Percentage of questions for test set (e.g., 0.2 = 20%)")
    finetune_random_seed: int = Field(default=42, ge=0, le=999999, description="Random seed for reproducible splits")
<<<<<<< HEAD
    
    @field_validator('corpus_text')
    def validate_corpus_text(cls, v: str) -> str:
        if not v or not v.strip():
            raise ValueError("Corpus text cannot be empty")
        
        # Check for suspicious patterns
        import re
        suspicious_patterns = [
            r'<script[^>]*>.*?</script>',
            r'javascript:',
            r'data:.*base64',
            r'\\x[0-9a-fA-F]{2}',
            r'eval\s*\(',
            r'exec\s*\('
        ]
        
        for pattern in suspicious_patterns:
            if re.search(pattern, v, re.IGNORECASE | re.DOTALL):
                raise ValueError("Corpus text contains potentially malicious content")
        
        return v.strip()
    
    @field_validator('eval_type')
    def validate_eval_type(cls, v: Optional[str]) -> Optional[str]:
        if v:
            # Only allow known evaluation types
            valid_types = [
                'mathematical', 'code_generation', 'factual_qa', 'multiple_choice',
                'summarization', 'translation', 'creative_writing', 'commonsense_reasoning',
                'reading_comprehension', 'domain_knowledge'
            ]
            if v not in valid_types:
                raise ValueError(f"Invalid evaluation type. Must be one of: {', '.join(valid_types)}")
        return v
    
    @field_validator('run_name')
    def validate_run_name(cls, v: Optional[str]) -> Optional[str]:
        if v:
            # Only allow safe characters
            import re
            if not re.match(r'^[a-zA-Z0-9\s\-_\.]+$', v):
                raise ValueError("Run name can only contain letters, numbers, spaces, hyphens, underscores, and periods")
        return v.strip() if v else v
=======

    # LLM Provider and Model Selection
    provider: str = Field(default="openrouter", description="Selected LLM Provider")
    modelName: str = Field(default="anthropic/claude-sonnet-4", description="Selected LLM Model Name")


    @root_validator(pre=True)
    def validate_corpus_text(cls, values):
        corpus_text = values.get("corpus_text")
        if corpus_text is not None:
            if not isinstance(corpus_text, str):
                raise ValueError("corpus_text must be a string")
            if not corpus_text.strip():
                raise ValueError("corpus_text cannot be empty")
        return values

    @root_validator(pre=True)
    def validate_eval_type(cls, values):
        eval_type = values.get("eval_type")
        if eval_type is not None:
            if not isinstance(eval_type, str):
                raise ValueError("eval_type must be a string")
            if eval_type.lower() not in [e.value for e in EvaluationType] + ["auto-detect", "auto"]:
                raise ValueError(f"Invalid eval_type: {eval_type}")
        return values

    @root_validator(pre=True)
    def validate_run_name(cls, values):
        run_name = values.get("run_name")
        if run_name is not None:
            if not isinstance(run_name, str):
                raise ValueError("run_name must be a string")
            if not run_name.strip():
                raise ValueError("run_name cannot be empty if provided")
        return values
>>>>>>> 9d7ad87c


class EvaluationStatus(BaseModel):
    run_id: str
    status: str
    phase: Optional[str] = None
    progress_percent: float = 0
    message: str = "Queued"
    error: Optional[str] = None
    start_time: datetime
    estimated_completion: Optional[datetime] = None


class QwenEvaluationRequest(BaseModel):
    corpus_text: str = Field(..., min_length=1, max_length=5*1024*1024, description="Corpus text content")
    num_questions: int = Field(default=5, ge=1, le=20, description="Number of questions to generate")
    use_fictional: bool = Field(default=True, description="Use fictional content enhancement")
    token_threshold: int = Field(default=2000, ge=500, le=4000, description="Token threshold for chunk concatenation")
    run_name: Optional[str] = Field("Qwen Local Test", max_length=100, description="Name for this evaluation run")
<<<<<<< HEAD
    
    @field_validator('corpus_text')
    def validate_corpus_text(cls, v: str) -> str:
        if not v or not v.strip():
            raise ValueError("Corpus text cannot be empty")
        
        # Check for suspicious patterns (same as EvaluationRequest)
        import re
        suspicious_patterns = [
            r'<script[^>]*>.*?</script>',
            r'javascript:',
            r'data:.*base64',
            r'\\x[0-9a-fA-F]{2}',
            r'eval\s*\(',
            r'exec\s*\('
        ]
        
        for pattern in suspicious_patterns:
            if re.search(pattern, v, re.IGNORECASE | re.DOTALL):
                raise ValueError("Corpus text contains potentially malicious content")
        
        return v.strip()
    
    @field_validator('run_name')
    def validate_run_name(cls, v: Optional[str]) -> Optional[str]:
        if v:
            # Only allow safe characters
            import re
            if not re.match(r'^[a-zA-Z0-9\s\-_\.]+$', v):
                raise ValueError("Run name can only contain letters, numbers, spaces, hyphens, underscores, and periods")
        return v.strip() if v else v
=======

    @root_validator(pre=True)
    def validate_corpus_text(cls, values):
        corpus_text = values.get("corpus_text")
        if corpus_text is not None:
            if not isinstance(corpus_text, str):
                raise ValueError("corpus_text must be a string")
            if not corpus_text.strip():
                raise ValueError("corpus_text cannot be empty")
        return values

    @root_validator(pre=True)
    def validate_run_name(cls, values):
        run_name = values.get("run_name")
        if run_name is not None:
            if not isinstance(name, str):
                raise ValueError("run_name must be a string")
            if not name.strip():
                raise ValueError("run_name cannot be empty if provided")
        return values
>>>>>>> 9d7ad87c


class EvaluationResult(BaseModel):
    run_id: str
    status: str
    message: str
    results: Optional[Dict[str, Any]] = None
    error: Optional[str] = None
    duration_seconds: Optional[float] = None
    # Top-level aggregate metrics for compatibility with tests expecting it at root
    aggregate_metrics: Optional[Dict[str, Any]] = None


# In-memory storage for evaluation runs with size limits

class EvaluationRunManager:
    def __init__(self, max_runs: int = 100, max_age_hours: int = 24):
        self._runs: OrderedDict[str, Dict[str, Any]] = OrderedDict()
        self.max_runs = max_runs
        self.max_age_seconds = max_age_hours * 3600
        self.lock = asyncio.Lock() # Initialize the lock here
        # Start cleanup task
        BackgroundTasks().add_task(self._cleanup_old_runs)

    async def add_run(self, run_id: str, run_info: Dict[str, Any]):
        """Add run with automatic cleanup"""
        # Clean old runs first
        self._cleanup_old_runs()

        # Add new run
        async with self.lock:
            self._runs[run_id] = run_info

        # Enforce size limit
        while len(self._runs) > self.max_runs:
            async with self.lock:
                self._runs.popitem(last=False)  # Remove oldest

    async def get_run(self, run_id: str) -> Optional[Dict[str, Any]]:
        """Get run info"""
        async with self.lock:
            return self._runs.get(run_id)

    async def update_run(self, run_id: str, updates: Dict[str, Any]):
        """Update run info"""
        async with self.lock:
            if run_id in self._runs:
                self._runs[run_id].update(updates)

    async def delete_run(self, run_id: str):
        """Delete run"""
        async with self.lock:
            self._runs.pop(run_id, None)

    async def list_runs(self) -> Dict[str, Dict[str, Any]]:
        """List all runs"""
        async with self.lock:
            self._cleanup_old_runs()
            return dict(self._runs)

    def _cleanup_old_runs(self):
        """Remove old completed runs"""
        current_time = time.time()
        to_remove = []

        for run_id, run_info in self._runs.items():
            start_time = run_info.get('start_time')
            if isinstance(start_time, datetime):
                start_time = start_time.timestamp()
            elif not isinstance(start_time, (int, float)):
                start_time = current_time

            # Remove old completed/error runs
            if (run_info.get('status') in ['completed', 'error'] and
                current_time - start_time > self.max_age_seconds):
                to_remove.append(run_id)

        for run_id in to_remove:
            self._runs.pop(run_id, None)

# Replace global dict with managed storage
evaluation_runs = EvaluationRunManager()


@router.websocket("/ws/{run_id}")
async def websocket_endpoint(websocket: WebSocket, run_id: str):
    """WebSocket endpoint for real-time progress updates"""
    await handle_websocket_connection(websocket, run_id)


@router.get("/")
async def api_root():
    """API root endpoint"""
    return {
        "message": "docs-to-eval API v1",
        "endpoints": {
            "corpus": "/corpus",
            "evaluation": "/evaluation",
            "results": "/results",
            "websocket": "/ws/{run_id}"
        }
    }


@router.get("/debug/env")
async def debug_env():
    """Debug endpoint to check environment variables"""
    return {
        "openrouter_key_set": bool(os.getenv("OPENROUTER_API_KEY")),
        "openrouter_key_length": len(os.getenv("OPENROUTER_API_KEY", "")),
        "pytorch_mps_fallback": os.getenv("PYTORCH_ENABLE_MPS_FALLBACK"),
        "docs_to_eval_provider": os.getenv("DOCS_TO_EVAL_PROVIDER"),
        "docs_to_eval_model_name": os.getenv("DOCS_TO_EVAL_MODEL_NAME"),
        "env_vars_count": len([k for k in os.environ.keys() if k.startswith(("OPENROUTER", "PYTORCH", "DOCS_TO_EVAL"))])
    }


@router.get("/debug/env-check")
async def debug_env_check():
    """Debug endpoint to check environment variable configuration status"""
    api_key_or = os.getenv("OPENROUTER_API_KEY")
    api_key_gte = os.getenv("DOCS_TO_EVAL_API_KEY")

    provider = os.getenv("DOCS_TO_EVAL_PROVIDER", "NOT SET")
    model_name = os.getenv("DOCS_TO_EVAL_MODEL_NAME", "NOT SET")

    configured = False
    message = "LLM API key needs to be set."

    if api_key_gte and api_key_gte != "your_api_key_here" and len(api_key_gte) > 10:
        configured = True
        message = f"LLM configured with DOCS_TO_EVAL_API_KEY for provider: {provider}, model: {model_name}"
    elif api_key_or and api_key_or != "your_api_key_here" and len(api_key_or) > 10:
        configured = True
        message = f"LLM configured with OPENROUTER_API_KEY for provider: {provider}, model: {model_name}"


    return {
        "status": "configured" if configured else "not_configured",
        "docs_to_eval_api_key_set": bool(api_key_gte),
        "openrouter_api_key_set": bool(api_key_or),
        "docs_to_eval_provider": provider,
        "docs_to_eval_model_name": model_name,
        "message": message
    }


# NEW ENDPOINT ADDED HER
@router.get("/llm/models", response_model=List[str])
async def get_llm_models(provider: str):
    """Get a list of available LLM models for a given provider."""
    try:
        model_data = list_llm_models(provider)
        # Extract just the model names from the dict format
        if model_data and isinstance(model_data[0], dict):
            models = [item["value"] for item in model_data]
        else:
            models = model_data
        return models
    except ValueError as e:
        raise HTTPException(status_code=400, detail=str(e))
    except Exception as e:
        logger.error(f"Error getting LLM models for provider {provider}: {e}", exc_info=True)
        raise HTTPException(status_code=500, detail="Internal server error")


@router.post("/corpus/upload")
async def upload_corpus_text(request: CorpusUploadRequest):
    """Upload corpus text for analysis"""
    try:
        # Analyze corpus
        classifier = EvaluationTypeClassifier()
        classification = classifier.classify_corpus(request.text)

        # Generate corpus ID
        corpus_id = str(uuid.uuid4())

        # Store corpus information
        corpus_info = {
            "id": corpus_id,
            "name": request.name,
            "description": request.description,
            "text": request.text,
            "classification": classification.to_dict(),
            "stats": {
                "characters": len(request.text),
                "words": len(request.text.split()),
                "lines": len(request.text.splitlines())
            },
            "created_at": datetime.now().isoformat()
        }

        logger.info("Corpus uploaded", corpus_id=corpus_id,
                   chars=len(request.text),
                   primary_type=classification.primary_type)

        return {
            "corpus_id": corpus_id,
            "classification": classification.to_dict(),
            "stats": corpus_info["stats"],
            "corpus_text": request.text  # Include the corpus text
        }

    except Exception as e:
        logger.error(f"Error uploading corpus: {e}")
        raise HTTPException(status_code=500, detail=str(e))


@router.post("/corpus/upload-file")
async def upload_corpus_file(file: UploadFile = File(...), name: Optional[str] = Form(None)):
    """Upload corpus from file with validation"""
    try:
        # Validate file size (10MB limit)
        MAX_FILE_SIZE = 10 * 1024 * 1024
        content = await file.read()

        if len(content) > MAX_FILE_SIZE:
            raise HTTPException(
                status_code=413,
                detail=f"File too large: {len(content)} bytes exceeds {MAX_FILE_SIZE} bytes limit"
            )

        # Validate file extension
        if not file.filename:
            raise HTTPException(status_code=400, detail="File must have a name")

        allowed_extensions = {'.txt', '.md', '.py', '.js', '.json', '.csv', '.html', '.xml', '.yml', '.yaml', '.cfg', '.ini', '.log'}
        file_ext = Path(file.filename).suffix.lower()

        if file_ext not in allowed_extensions:
            raise HTTPException(
                status_code=400,
                detail=f"File type {file_ext} not allowed. Supported: {', '.join(allowed_extensions)}"
            )

        # Safely decode content
        try:
            text = content.decode('utf-8')
        except UnicodeDecodeError:
            try:
                text = content.decode('latin-1')
            except UnicodeDecodeError:
                raise HTTPException(status_code=400, detail="Cannot decode file as text")

        # Validate text length
        MAX_TEXT_LENGTH = 5 * 1024 * 1024  # 5MB text limit
        if len(text) > MAX_TEXT_LENGTH:
            raise HTTPException(
                status_code=413,
                detail=f"Text content too long: {len(text)} characters exceeds {MAX_TEXT_LENGTH} limit"
            )

        # Basic content validation - check for suspicious patterns
        suspicious_patterns = [
            r'<script[^>]*>.*?</script>',
            r'javascript:',
            r'data:.*base64',
            r'\\x[0-9a-fA-F]{2}'
        ]

        for pattern in suspicious_patterns:
            if re.search(pattern, text, re.IGNORECASE):
                raise HTTPException(status_code=400, detail="File contains suspicious content")

        # Create request
        request = CorpusUploadRequest(
            text=text,
            name=name or file.filename or "uploaded_corpus",
            description=f"Uploaded from file: {file.filename}"
        )

        return await upload_corpus_text(request)

    except HTTPException:
        raise
    except Exception as e:
        logger.error(f"Error uploading file: {e}")
        raise HTTPException(status_code=500, detail="Internal server error")


@router.post("/corpus/upload-multiple")
async def upload_multiple_files(
    files: List[UploadFile] = File(...),
    name: Optional[str] = Form(None),
    # Optional client-provided chunk thresholds (tokens)
    min_tokens: Optional[int] = Form(None),
    target_tokens: Optional[int] = Form(None),
    max_tokens: Optional[int] = Form(None),
    overlap_tokens: Optional[int] = Form(None),
):
    """Upload multiple files as a single corpus with smart chunking"""
    try:
        file_contents = []
        file_names = []
        total_size = 0

        # Supported text file extensions
        supported_extensions = {'.txt', '.md', '.py', '.js', '.json', '.csv', '.html', '.xml', '.yml', '.yaml', '.cfg', '.ini', '.log'}

        # First pass: collect all files
        for file in files:
            if not file.filename:
                continue

            file_extension = Path(file.filename).suffix.lower()

            # Skip unsupported files
            if file_extension not in supported_extensions:
                logger.warning(f"Skipping unsupported file type: {file.filename}")
                continue

            try:
                # Read file content
                content = await file.read()
                total_size += len(content)

                # Check total size limit (10MB)
                if total_size > 10 * 1024 * 1024:
                    raise HTTPException(status_code=413, detail="Total file size exceeds 10MB limit")

                # Detect encoding and decode
                try:
                    text = content.decode('utf-8')
                except UnicodeDecodeError:
                    try:
                        text = content.decode('latin-1')
                    except UnicodeDecodeError:
                        logger.warning(f"Could not decode file: {file.filename}")
                        continue

                # Store file content for smart chunking
                file_contents.append({
                    'filename': file.filename,
                    'content': text.strip()
                })
                file_names.append(file.filename)

            except Exception as e:
                logger.warning(f"Error processing file {file.filename}: {e}")
                continue

        if not file_contents:
            raise HTTPException(status_code=400, detail="No valid text files found")

        # Use smart chunking to concatenate files to optimal chunk sizes
        from ..utils.config import ChunkingConfig

        # disable_chonkie = os.getenv("DISABLE_CHONKIE", "false").lower() in ["true", "1", "yes"]

        # Honor env only: DISABLE_CHONKIE true disables chonkie; otherwise enabled
        disable_chonkie = os.getenv("DISABLE_CHONKIE", "false").lower() in ["true", "1", "yes", "on"]

        # New config: chonkie default enabled unless disabled via env; allow client overrides
        chunking_config = ChunkingConfig(
            use_token_chunking=True,
            target_token_size=3000,
            max_token_size=4000,
            enable_chonkie=not disable_chonkie,
        )

        # Apply client-provided thresholds if present (validated & clamped)
        def clamp(v: int, lo: int, hi: int) -> int:
            return max(lo, min(hi, v))

        # Defaults / bounds
        MIN_ALLOWED = 500
        MAX_ALLOWED = 8192
        DEFAULT_MIN = 2000
        DEFAULT_TARGET = 3000
        DEFAULT_MAX = 4000
        DEFAULT_OVERLAP = 300

        # Start from defaults in config
        current_min = DEFAULT_MIN
        current_target = DEFAULT_TARGET
        current_max = DEFAULT_MAX
        current_overlap = DEFAULT_OVERLAP

        if isinstance(min_tokens, int):
            current_min = clamp(min_tokens, MIN_ALLOWED, MAX_ALLOWED)
        if isinstance(target_tokens, int):
            current_target = clamp(target_tokens, MIN_ALLOWED, MAX_ALLOWED)
        if isinstance(max_tokens, int):
            current_max = clamp(max_tokens, MIN_ALLOWED, MAX_ALLOWED)
        if isinstance(overlap_tokens, int):
            current_overlap = clamp(overlap_tokens, 0, 1024)

        # Ensure ordering: min <= target <= max
        if current_min > current_max:
            current_min, current_max = current_max, current_min
        current_target = clamp(current_target, current_min, current_max)

        # Push into config
        chunking_config.min_token_size = current_min
        chunking_config.target_token_size = current_target
        chunking_config.max_token_size = current_max
        chunking_config.overlap_tokens = current_overlap

        if disable_chonkie:
            logger.info("Chonkie disabled via DISABLE_CHONKIE environment variable")
        else:
            logger.info("Chonkie enabled (default)")

        logger.info(
            "Creating smart chunks from %d files (min=%d, target=%d, max=%d, overlap=%d, chonkie=%s)",
            len(file_contents),
            chunking_config.min_token_size,
            chunking_config.target_token_size,
            chunking_config.max_token_size,
            chunking_config.overlap_tokens,
            str(chunking_config.enable_chonkie),
        )
        chunks = create_smart_chunks_from_files(file_contents, chunking_config)

        # Combine all chunks into final text (for backward compatibility)
        combined_text = ""
        chunk_info = []

        for i, chunk in enumerate(chunks):
            if combined_text:
                combined_text += f"\n\n{'='*80}\nCHUNK {i+1} (from {len(chunk['file_sources'])} files: {', '.join(chunk['file_sources'][:3])}{'...' if len(chunk['file_sources']) > 3 else ''})\n{'='*80}\n\n"
            combined_text += chunk['text']

            chunk_info.append({
                'chunk_index': i,
                'size_chars': chunk['size'],
                'token_count': chunk.get('token_count', 'estimated'),
                'file_count': len(chunk['file_sources']),
                'files': chunk['file_sources'][:5],  # Limit to first 5 for API response
                'method': chunk['method']
            })

        # Create request
        corpus_name = name or f"Smart-chunked corpus ({len(file_names)} files → {len(chunks)} chunks)"
        request = CorpusUploadRequest(
            text=combined_text,
            name=corpus_name,
            description=f"Smart-chunked corpus from {len(file_names)} files into {len(chunks)} optimal chunks (~3k tokens each): {', '.join(file_names[:5])}" +
                       (f" and {len(file_names)-5} more" if len(file_names) > 5 else "")
        )

        result = await upload_corpus_text(request)
        result["files_processed"] = len(file_names)
        result["file_names"] = file_names
        result["chunks_created"] = len(chunks)
        result["chunking_info"] = chunk_info
        result["smart_chunking_enabled"] = True
        result["chunking_thresholds"] = {
            "min_token_size": chunking_config.min_token_size,
            "target_token_size": chunking_config.target_token_size,
            "max_token_size": chunking_config.max_token_size,
            "overlap_tokens": chunking_config.overlap_tokens,
            "chonkie_enabled": chunking_config.enable_chonkie,
        }

        logger.info(f"Smart chunking complete: {len(file_names)} files → {len(chunks)} chunks")

        return result

    except HTTPException:
        raise
    except Exception as e:
        logger.error(f"Error uploading multiple files: {e}")
        raise HTTPException(status_code=500, detail=str(e))


@router.post("/evaluation/start")
async def start_evaluation(request: EvaluationRequest, background_tasks: BackgroundTasks):
    """Start a new evaluation run"""
    try:
        # Debug logging
        logger.info("Evaluation request received",
                   corpus_text_length=len(request.corpus_text) if request.corpus_text else 0,
                   eval_type=request.eval_type,
                   num_questions=request.num_questions,
                   use_agentic=request.use_agentic,
                   temperature=request.temperature,
                   run_name=request.run_name,
                   provider=request.provider, # Log provider
                   modelName=request.modelName) # Log model name

        # Enhanced validation
        if not request.corpus_text or not request.corpus_text.strip():
            raise HTTPException(status_code=422, detail="corpus_text is required and cannot be empty")

        # Validate corpus text length
        MAX_CORPUS_LENGTH = 10 * 1024 * 1024  # 10MB
        if len(request.corpus_text) > MAX_CORPUS_LENGTH:
            raise HTTPException(
                status_code=413,
                detail=f"Corpus text too long: {len(request.corpus_text)} characters exceeds {MAX_CORPUS_LENGTH} limit"
            )

        # Validate number of questions
        if not 1 <= request.num_questions <= 200:
            raise HTTPException(status_code=422, detail="num_questions must be between 1 and 200")

        # Validate temperature
        if not 0 <= request.temperature <= 2:
            raise HTTPException(status_code=422, detail="temperature must be between 0 and 2")

        # Generate run ID
        run_id = str(uuid.uuid4())

        # Create evaluation configuration from env, then override with request values
        config_manager = ConfigManager()
        config_manager.update_from_env()
        config = config_manager.get_config()

        # Override LLM settings with values from the request for this specific run
        config.llm.provider = request.provider
        config.llm.model_name = request.modelName
        config.llm.temperature = request.temperature
        # No request.max_tokens on EvaluationRequest, so use config's default or env
        # config.llm.api_key is handled below from environment

        # Convert string eval_type to enum
        if request.eval_type:
            try:
                # Try to find matching enum value
                eval_type = None
                for et in EvaluationType:
                    if et.value == request.eval_type:
                        eval_type = et
                        break
                config.eval_type = eval_type or EvaluationType.DOMAIN_KNOWLEDGE
            except (AttributeError, ValueError):
                # Failed to parse eval_type, use default
                config.eval_type = EvaluationType.DOMAIN_KNOWLEDGE
        else:
            config.eval_type = EvaluationType.DOMAIN_KNOWLEDGE

        config.generation.num_questions = request.num_questions
        config.generation.use_agentic = request.use_agentic
        # config.llm.temperature = request.temperature # Already set above, but ensuring consistency

        # --- FIX STARTS HERE: Correct API key loading based on requested provider ---
        api_key = None
        if request.provider == "openrouter":
            api_key = os.environ.get('OPENROUTER_API_KEY')
        elif request.provider == "groq":
            api_key = os.environ.get('GROQ_API_KEY')
        elif request.provider == "gemini_sdk": # Assuming a Gemini SDK provider exists and uses GEMINI_API_KEY
            api_key = os.environ.get('GEMINI_API_KEY')
        # Fallback to a generic API key if no provider-specific key is found
        if not api_key:
            api_key = os.environ.get('DOCS_TO_EVAL_API_KEY')

        config.llm.api_key = api_key # Set the api_key in the config object for this run
        # --- FIX ENDS HERE ---

        # Check if API key is available for agentic evaluation
        # Allow agentic evaluation with mock LLMs when no API key is provided
        if request.use_agentic and not config.llm.api_key:
            logger.warning("No API key configured for agentic evaluation - will use mock LLMs for demonstration purposes")
            # Set a flag to indicate mock mode
            config.llm.mock_mode = True
        else:
            config.llm.mock_mode = False # Ensure mock_mode is false if api key is available

        # Store run information
        run_info = {
            "run_id": run_id,
            "status": "queued",
            "phase": None,
            "request": request.dict(),
            "config": config.dict(), # Store the final config for this run
            "start_time": datetime.now(),
            "progress_percent": 0,
            "message": "Evaluation queued",
            "results": None,
            "error": None
        }

        await evaluation_runs.add_run(run_id, run_info)

        # Start evaluation in background
        background_tasks.add_task(run_evaluation, run_id, request, config)

        logger.info("Evaluation started", run_id=run_id, eval_type=config.eval_type, provider=config.llm.provider, model_name=config.llm.model_name)

        return {
            "run_id": run_id,
            "status": "queued",
            "message": "Evaluation started",
            "websocket_url": f"/api/v1/ws/{run_id}"
        }

    except ValidationError as e:
        logger.error(f"Validation error starting evaluation: {e}")
        raise HTTPException(status_code=422, detail=f"Validation error: {str(e)}")
    except Exception as e:
        logger.error(f"Error starting evaluation: {e}", exc_info=True)
        raise HTTPException(status_code=500, detail=str(e))


@router.post("/evaluation/qwen-local")
async def start_qwen_local_evaluation(request: QwenEvaluationRequest, background_tasks: BackgroundTasks):
    """🤖 Start local Qwen evaluation with fictional content testing"""
    try:
        logger.info("Qwen local evaluation request received",
                   corpus_text_length=len(request.corpus_text) if request.corpus_text else 0,
                   num_questions=request.num_questions,
                   use_fictional=request.use_fictional,
                   run_name=request.run_name)

        # Validate required fields
        if not request.corpus_text or not request.corpus_text.strip():
            raise HTTPException(status_code=422, detail="corpus_text is required and cannot be empty")

        # Generate run ID
        run_id = str(uuid.uuid4())

        # Store run information
        run_info = {
            "run_id": run_id,
            "status": "queued",
            "phase": "qwen_local_testing",
            "request": request.dict(),
            "start_time": datetime.now(),
            "progress_percent": 0,
            "message": "Qwen local evaluation queued",
            "results": None,
            "error": None,
            "evaluation_type": "qwen_local"
        }

        await evaluation_runs.add_run(run_id, run_info)

        # Start Qwen evaluation in background
        background_tasks.add_task(run_qwen_local_evaluation, run_id, request)

        logger.info("Qwen local evaluation started", run_id=run_id)

        return {
            "run_id": run_id,
            "status": "queued",
            "message": "Qwen local evaluation started",
            "websocket_url": f"/api/v1/ws/{run_id}",
            "evaluation_type": "qwen_local"
        }

    except ValidationError as e:
        logger.error(f"Validation error starting Qwen evaluation: {e}")
        raise HTTPException(status_code=422, detail=f"Validation error: {str(e)}")
    except Exception as e:
        logger.error(f"Error starting Qwen evaluation: {e}", exc_info=True)
        raise HTTPException(status_code=500, detail=str(e))


async def generate_evaluation_questions(
    corpus_text: str,
    num_questions: int,
    eval_type: str,
    llm_config: EvaluationConfig,
    tracker,
    llm_interface: BaseLLMInterface # Pass the llm_interface directly
) -> List[Dict]:
    """
    Generate evaluation questions using the streamlined agentic orchestrator

    Uses a 3-agent pipeline:
    1. ConceptExtractor - Identifies key concepts from corpus
    2. QuestionGenerator - Creates diverse, high-quality questions
    3. QualityValidator - Ensures question quality and standards

    Args:
        corpus_text: Source text for question generation
        num_questions: Number of questions to generate
        eval_type: Type of evaluation (e.g., "domain_knowledge", "factual_qa")
        llm_config: LLM configuration object (from EvaluationConfig)
        tracker: Progress tracker for UI updates
        llm_interface: An instantiated BaseLLMInterface to use for generation

    Returns:
        List of generated question dictionaries
    """
    await tracker.send_log("info", f"🚀 Starting streamlined agentic generation for {num_questions} questions")
    await tracker.send_log("info", "📋 Pipeline: ConceptExtractor → QuestionGenerator → QualityValidator")

    try:
        # Import the streamlined orchestrator
        from docs_to_eval.core.agentic.streamlined_orchestrator import StreamlinedOrchestrator
        from docs_to_eval.core.agentic.models import DifficultyLevel

        # Initialize the streamlined orchestrator with the provided LLM interface
        orchestrator = StreamlinedOrchestrator(llm_interface) # Use the passed llm_interface

        # Determine difficulty based on eval_type
        difficulty_map = {
            "factual_qa": DifficultyLevel.BASIC,
            "domain_knowledge": DifficultyLevel.INTERMEDIATE,
            "mathematical": DifficultyLevel.HARD,
            "code_generation": DifficultyLevel.HARD,
            "multiple_choice": DifficultyLevel.INTERMEDIATE,
            "classification": DifficultyLevel.INTERMEDIATE, # Added classification
            "reading_comprehension": DifficultyLevel.INTERMEDIATE, # Added reading_comprehension
            "summarization": DifficultyLevel.INTERMEDIATE, # Added summarization
            "translation": DifficultyLevel.INTERMEDIATE, # Added translation
            "creative_writing": DifficultyLevel.INTERMEDIATE, # Added creative_writing
            "commonsense_reasoning": DifficultyLevel.INTERMEDIATE # Added commonsense_reasoning
        }
        difficulty = difficulty_map.get(eval_type, DifficultyLevel.INTERMEDIATE)

        # Generate questions
        questions = await orchestrator.generate(
            corpus_text=corpus_text,
            num_questions=num_questions,
            eval_type=eval_type,
            difficulty=difficulty,
            progress_callback=tracker
        )

        # Get and log statistics
        stats = orchestrator.get_stats()
        await tracker.send_log("info", f"📊 Generation stats: {stats['total_generated']} attempted, {stats['total_accepted']} accepted")
        await tracker.send_log("info", f"⏱️ Total time: {stats['processing_time']:.1f}s")

        # Ensure all questions have required fields
        for question in questions:
            # Add eval_type if missing
            if 'eval_type' not in question:
                question['eval_type'] = eval_type
            # Add source identifier
            if 'source' not in question:
                question['source'] = 'streamlined_agentic'
            # Ensure context is present
            if 'context' not in question or not question['context']:
                question['context'] = corpus_text[:500]

        await tracker.send_log("success", f"✅ Successfully generated {len(questions)} questions")
        return questions

    except Exception as e:
        logger.error(f"Question generation failed: {str(e)}", exc_info=True)
        await tracker.send_log("error", f"❌ Generation failed: {str(e)}")

        # Fallback to simple generation
        await tracker.send_log("info", "Using fallback generation...")
        return await generate_corpus_questions(corpus_text, num_questions, eval_type, tracker)


async def generate_corpus_questions(corpus_text: str, num_questions: int, eval_type: str, tracker) -> List[Dict]:
    """Generate questions using improved template approach with content-type detection"""
    import random

    questions = []

    # Extract sentences and key phrases from corpus
    sentences = re.split(r'[.!?]+', corpus_text)
    sentences = [s.strip() for s in sentences if len(s.strip()) > 20]

    # Extract potential topics and concepts
    words = re.findall(r'\b[A-Z][a-z]+\b', corpus_text)  # Capitalized words (likely topics)
    numbers = re.findall(r'\b\d+\.?\d*\b', corpus_text)  # Numbers for mathematical content

    # Question templates based on evaluation type
    if eval_type == "mathematical":
        templates = [
            "What is the result of {concept}?",
            "Calculate the value when {concept}.",
            "Solve for {concept}.",
            "What does {concept} equal?",
            "Find the solution to {concept}."
        ]
    elif eval_type == "factual_qa":
        templates = [
            "What is {concept}?",
            "Define {concept}.",
            "Explain {concept}.",
            "What does {concept} mean?",
            "Describe {concept}."
        ]
    elif eval_type == "code_generation":
        templates = [
            "Write code to implement {concept}.",
            "How would you code {concept}?",
            "Create a function for {concept}.",
            "Write a program that {concept}.",
            "Implement {concept} in code."
        ]
    else:  # domain_knowledge and others
        templates = [
            "What is {concept}?",
            "Explain the concept of {concept}.",
            "How does {concept} work?",
            "What are the key aspects of {concept}?",
            "Describe the importance of {concept}."
        ]

    # Generate questions
    generated_count = 0
    for i in range(num_questions):
        try:
            # Pick a random sentence or concept
            if sentences and random.random() > 0.3:
                # Use a sentence from the corpus
                sentence = random.choice(sentences)
                # Extract key concept from sentence
                concept_words = re.findall(r'\b[a-zA-Z]{4,}\b', sentence)
                if concept_words:
                    concept = random.choice(concept_words)
                else:
                    concept = sentence[:50] + "..."
            else:
                # Use a capitalized word as concept
                concept = random.choice(words) if words else f"concept {i+1}"

            # Generate question
            template = random.choice(templates)
            question = template.format(concept=concept)

            # Generate a basic answer (extract from context)
            answer_context = ""
            for sentence in sentences:
                if concept.lower() in sentence.lower():
                    answer_context = sentence.strip()
                    break

            if not answer_context and numbers:
                answer_context = f"The answer involves: {', '.join(numbers[:3])}"
            elif not answer_context:
                answer_context = f"Information about {concept}"

            questions.append({
                "question": question,
                "answer": answer_context,
                "context": sentence if 'sentence' in locals() else None,
                "eval_type": eval_type,
                "concept": concept
            })

            generated_count += 1
            # Track progress based on successfully generated questions
            await tracker.increment_progress(message=f"Generated question {generated_count}/{num_questions}: {question[:50]}...")
            await asyncio.sleep(0.05)  # Brief pause

        except Exception as e:
            logger.warning(f"Error generating question {i+1}: {e}")
            # Fallback question
            questions.append({
                "question": f"What can you tell me about the content in section {i+1}?",
                "answer": f"Information from the provided corpus about topic {i+1}",
                "context": None,
                "eval_type": eval_type
            })
            generated_count += 1
            await tracker.increment_progress(message=f"Generated fallback question {generated_count}/{num_questions}")

    return questions


async def evaluate_with_real_llm(
    questions: List[Dict],
    llm_config: EvaluationConfig,
    tracker,
    corpus_text: str = "",
    llm_interface: BaseLLMInterface = None # Accept pre-instantiated LLM interface
) -> List[Dict]:
    """Proper agentic evaluation - LLM answers questions WITHOUT seeing expected answers"""
    if not llm_interface: # If no interface is passed, create one based on llm_config
        try:
            llm_interface = get_llm_interface(
                provider=llm_config.provider,
                model_name=llm_config.model_name,
                api_key=llm_config.api_key,
                temperature=llm_config.temperature,
                max_tokens=llm_config.max_tokens,
                base_url=getattr(llm_config, 'base_url', None) # Pass base_url if available
            )
            await tracker.send_log("info", f"Initialized LLM for evaluation: {llm_config.provider}/{llm_config.model_name}")
        except ValueError as e:
            await tracker.send_error(f"Failed to initialize LLM interface for evaluation: {e}")
            raise HTTPException(status_code=500, detail=f"LLM initialization error: {e}")

    llm_results = []
    evaluated_count = 0

    for i, question in enumerate(questions):
        try:
            # Check if question requires corpus context
            question_text = question['question'].lower()
            requires_corpus = any(phrase in question_text for phrase in [
                'according to the corpus',
                'based on the text',
                'in the corpus',
                'from the text',
                'according to the text',
                'as mentioned in the corpus',
                'as stated in the text',
                'corpus text',
                'provided text'
            ])

            # Debug logging
            logger.info(f"Question {i+1}: '{question['question'][:100]}...'")
            logger.info(f"Requires corpus: {requires_corpus}, Has corpus: {bool(corpus_text)}")
            if requires_corpus:
                logger.info(f"Corpus text length: {len(corpus_text) if corpus_text else 0}")

            if requires_corpus and corpus_text:
                # Include corpus text as context for questions that explicitly reference it
                logger.info("Using corpus context prompt")
                evaluation_prompt = f"""Please answer the following question based on the provided text:

Context: {corpus_text}

Question: {question['question']}

Instructions:
- Answer based ONLY on information from the provided context text
- Provide a direct, concise answer
- For mathematical questions: give the final numerical result from the text
- For factual questions: provide specific facts from the context
- For conceptual questions: give explanations based on the provided text
- If the answer is not in the context, state that clearly

Your answer:"""
            else:
                # Standard evaluation without corpus context
                logger.info("Using standard knowledge-based prompt")
                evaluation_prompt = f"""Please answer the following question based on your knowledge:

Question: {question['question']}

Instructions:
- Provide a direct, concise answer
- For mathematical questions: give the final numerical result
- For factual questions: provide specific facts
- For conceptual questions: give clear explanations
- Do not use external context or hints

Your answer:"""

            response: LLMResponse = await llm_interface.generate_response(
                prompt=evaluation_prompt
            )

            # Debug logging
            logger.info(f"LLM Response for question {i+1}: '{response.text[:100]}...'")

            llm_results.append({
                "question": question["question"],
                "ground_truth": question["answer"],
                "prediction": response.text,
                "confidence": response.confidence,
                "reasoning_steps": response.reasoning_steps,
                "response_metadata": response.metadata,
                "source": llm_config.provider,
                "model": llm_config.model_name
            })

            evaluated_count += 1
            await tracker.increment_progress(message=f"Evaluated question {evaluated_count}/{len(questions)} with {llm_config.model_name}")
        except Exception as e:
            logger.warning(f"Error evaluating question {i+1}: {e}")
            # Fallback for exceptions
            llm_results.append({
                "question": question["question"],
                "ground_truth": question["answer"],
                "prediction": f"Error: {str(e)[:100]}",
                "confidence": 0.0,
                "source": "evaluation_error"
            })
            evaluated_count += 1
            await tracker.increment_progress(message=f"Evaluated question {evaluated_count}/{len(questions)} (error)")
            await tracker.send_log("warning", f"Failed to evaluate question {i+1}: {str(e)}")

        # Small delay to avoid rate limits
        await asyncio.sleep(0.2)

    return llm_results


# ... (rest of the file remains the same until run_evaluation) ...

async def run_evaluation(run_id: str, request: EvaluationRequest, config: EvaluationConfig):
    """Run evaluation in background"""
    tracker = get_progress_tracker(run_id)

    try:
        # Update status
        await evaluation_runs.update_run(run_id, {"status": "running"})
        await tracker.send_log("info", "Starting evaluation")

        # Phase 1: Classification
        await tracker.start_phase("classification", "Analyzing corpus content")

        # Determine evaluation type - use explicit if provided, otherwise auto-detect
        if request.eval_type and request.eval_type not in ["auto-detect", "auto"]:
            # Use explicitly specified evaluation type
            eval_type_str = request.eval_type
            # Ensure a classification object exists for downstream usage
            try:
                primary = EvaluationType(eval_type_str) if hasattr(EvaluationType, eval_type_str.upper()) else EvaluationType.DOMAIN_KNOWLEDGE
            except Exception:
                primary = EvaluationType.DOMAIN_KNOWLEDGE
            classification = ClassificationResult(
                primary_type=primary,
                secondary_types=[EvaluationType.FACTUAL_QA] if primary != EvaluationType.FACTUAL_QA else [EvaluationType.READING_COMPREHENSION],
                confidence=0.7,
                analysis="Explicit eval_type provided by user",
                reasoning="Using explicit eval_type; constructed minimal classification for pipeline"
            )
            await tracker.send_log("info", f"Using explicitly specified evaluation type: {eval_type_str}")
            await tracker.end_phase({"primary_type": eval_type_str, "method": "explicit"})
        else:
            # Auto-detect evaluation type
            classifier = EvaluationTypeClassifier()
            classification = classifier.classify_corpus(request.corpus_text)
            # Ensure classification is available for later phases
            if not classification:
                # Create a minimal default classification result
                classification = ClassificationResult(
                    primary_type=EvaluationType.DOMAIN_KNOWLEDGE,
                    secondary_types=[EvaluationType.FACTUAL_QA],
                    confidence=0.6,
                    analysis="Default classification",
                    reasoning="Fallback due to empty classification"
                )
            eval_type_str = classification.primary_type.value if hasattr(classification.primary_type, 'value') else str(classification.primary_type)
            await tracker.send_log("info", f"Auto-detected evaluation type: {eval_type_str}")
            await tracker.end_phase({"primary_type": eval_type_str, "method": "auto_detected"})

        # Phase 2: Benchmark Generation
        await tracker.start_phase("generation", "Generating benchmark questions", request.num_questions)

        # Retrieve LLM config, prioritizing request values for this run
        current_llm_config = config.llm.copy() # Make a copy to avoid modifying the global config for this run
        current_llm_config.provider = request.provider
        current_llm_config.model_name = request.modelName
        current_llm_config.temperature = request.temperature

        # --- FIX STARTS HERE: Re-evaluate and set API key based on requested provider ---
        api_key_for_run = None
        if request.provider == "openrouter":
            api_key_for_run = os.environ.get('OPENROUTER_API_KEY')
        elif request.provider == "groq":
            api_key_for_run = os.environ.get('GROQ_API_KEY')
        elif request.provider == "gemini_sdk":
            api_key_for_run = os.environ.get('GEMINI_API_KEY')
        # Fallback to a generic API key if no provider-specific key is found
        if not api_key_for_run:
            api_key_for_run = os.environ.get('DOCS_TO_EVAL_API_KEY')

        current_llm_config.api_key = api_key_for_run # Ensure API key is set correctly for this run
        # --- FIX ENDS HERE ---

        # Determine if in mock mode for this run
        if request.use_agentic and not current_llm_config.api_key:
            current_llm_config.mock_mode = True
        else:
            current_llm_config.mock_mode = False


        # Instantiate LLM interface for question generation
        llm_generator_interface: Optional[BaseLLMInterface] = None
        if current_llm_config.api_key and not current_llm_config.mock_mode:
            try:
                llm_generator_interface = get_llm_interface(
                    provider=current_llm_config.provider,
                    model_name=current_llm_config.model_name,
                    api_key=current_llm_config.api_key,
                    temperature=current_llm_config.temperature,
                    max_tokens=current_llm_config.max_tokens,
                    base_url=getattr(current_llm_config, 'base_url', None) # Safely get base_url
                )
                await tracker.send_log("info", f"Initialized LLM for generation: {current_llm_config.provider}/{current_llm_config.model_name}")
            except ValueError as e:
                await tracker.send_error(f"Failed to initialize LLM for generation: {e}")
                current_llm_config.api_key = None
                current_llm_config.mock_mode = True
                logger.error(f"LLM generation initialization error, falling back: {e}")

        should_use_agentic = request.use_agentic and llm_generator_interface is not None and not current_llm_config.mock_mode

        if should_use_agentic:
            await tracker.send_log("info", f"Using model \"{current_llm_config.model_name}\" for streamlined agentic pipeline")
            questions = await generate_evaluation_questions(
                request.corpus_text,
                request.num_questions,
                eval_type_str,
                current_llm_config,
                tracker,
                llm_generator_interface
            )
        else:
            if current_llm_config.mock_mode and request.use_agentic:
                await tracker.send_log("info", "Using MOCK agentic question generation (no API key configured)")
                questions = await generate_corpus_questions(
                    request.corpus_text,
                    request.num_questions,
                    eval_type_str,
                    tracker
                )
            else:
                await tracker.send_log("info", "Using corpus-based question generation (no API key or agentic disabled)")
                questions = await generate_corpus_questions(
                    request.corpus_text,
                    request.num_questions,
                    eval_type_str,
                    tracker
                )

        await tracker.end_phase({"questions_generated": len(questions)})

        # Phase 2.5: Create Finetune Test Set (if enabled)
        finetune_test_set = None
        if request.finetune_test_set_enabled and len(questions) > 1:
            await tracker.send_log("info", f"Creating finetune test set with {request.finetune_test_set_percentage*100:.0f}% test questions")

            from ..core.evaluation import create_finetune_test_set

            finetune_test_set = create_finetune_test_set(
                questions=questions,
                test_percentage=request.finetune_test_set_percentage,
                random_seed=request.finetune_random_seed
            )

            await tracker.send_log("info", f"Finetune test set created: {finetune_test_set.train_set_size} train + {finetune_test_set.test_set_size} test questions")

        # Phase 3: LLM Evaluation
        await tracker.start_phase("evaluation", "Evaluating with LLM", len(questions))

        # Initialize LLM interface for evaluation
        llm_evaluator_interface: Optional[BaseLLMInterface] = None
        if current_llm_config.api_key and not current_llm_config.mock_mode:
            try:
                llm_evaluator_interface = get_llm_interface(
                    provider=current_llm_config.provider,
                    model_name=current_llm_config.model_name,
                    api_key=current_llm_config.api_key,
                    temperature=current_llm_config.temperature,
                    max_tokens=current_llm_config.max_tokens,
                    base_url=getattr(current_llm_config, 'base_url', None) # Safely get base_url
                )
                await tracker.send_log("info", f"Initialized LLM for evaluation: {current_llm_config.provider}/{current_llm_config.model_name}")
            except ValueError as e:
                await tracker.send_error(f"Failed to initialize LLM for evaluation: {e}")
                current_llm_config.api_key = None
                current_llm_config.mock_mode = True
                logger.error(f"LLM evaluation initialization error, falling back: {e}")


        if current_llm_config.api_key and llm_evaluator_interface and not current_llm_config.mock_mode:
            await tracker.send_log("info", f"Using model \"{current_llm_config.model_name}\" for evaluation")
            llm_results = await evaluate_with_real_llm(questions, current_llm_config, tracker, request.corpus_text, llm_evaluator_interface)
        else:
            await tracker.send_log("info", "Using mock LLM evaluation (no API key provided or mock mode enabled)")
            mock_llm = MockLLMInterface(temperature=request.temperature)

            llm_results = []
            for i, question in enumerate(questions):
                result = {
                    "question": question["question"],
                    "ground_truth": question["answer"],
                    "prediction": f"Mock LLM response to question {i+1}",
                    "confidence": 0.8,
                    "source": "mock_llm"
                }
                llm_results.append(result)

                await tracker.increment_progress(message=f"Mock evaluated question {i+1}/{len(questions)}")
                await asyncio.sleep(0.1)

        await tracker.end_phase({"evaluations_completed": len(llm_results)})

        # Phase 4: Verification
        await tracker.start_phase("verification", "Verifying responses", len(llm_results))

        from ..core.verification import VerificationOrchestrator

        use_mixed = config.verification.use_mixed_verification if hasattr(config.verification, 'use_mixed_verification') else True
        orchestrator = VerificationOrchestrator(corpus_text=request.corpus_text, use_mixed=use_mixed)

        verification_results = []
        for i, result in enumerate(llm_results):
            eval_type_str = (
                classification.primary_type.value if (classification and hasattr(classification.primary_type, 'value'))
                else (str(classification.primary_type) if classification else 'factual_qa')
            )
            verification_result = orchestrator.verify(
                prediction=result["prediction"],
                ground_truth=result["ground_truth"],
                eval_type=eval_type_str,
                options=result.get("options"),
                question=result["question"]
            )

            verification = {
                "question": result["question"],
                "prediction": result["prediction"],
                "ground_truth": result["ground_truth"],
                "score": verification_result.score,
                "method": verification_result.method,
                "details": verification_result.details
            }
            verification_results.append(verification)

            await tracker.increment_progress(message=f"Verified response {i+1}/{len(llm_results)}: {verification_result.method} score={verification_result.score:.2f}")
            await asyncio.sleep(0.1)

        await tracker.end_phase({"verifications_completed": len(verification_results)})

        # Phase 5: Report Generation
        await tracker.start_phase("reporting", "Generating comprehensive report with statistical analysis")

        try:
            from ..utils.statistical_analysis import EvaluationStatistics

            statistical_report = EvaluationStatistics.generate_evaluation_report(
                verification_results,
                corpus_text=request.corpus_text
            )

            main_stats = statistical_report.get("main_statistics")
            mean_score = main_stats.mean if main_stats else 0

        except Exception as e:
            logger.warning(f"Statistical analysis failed, using basic metrics: {e}")
            scores = [r["score"] for r in verification_results]
            mean_score = sum(scores) / len(scores) if scores else 0
            statistical_report = {"error": f"Statistical analysis failed: {str(e)}"}
            main_stats = None

        finetune_summary = {}
        if finetune_test_set:
            finetune_summary = {
                "enabled": True,
                "total_questions": len(questions),
                "train_questions": finetune_test_set.train_set_size,
                "test_questions": finetune_test_set.test_set_size,
                "test_percentage": finetune_test_set.test_percentage,
                "random_seed": finetune_test_set.random_seed,
                "split_timestamp": finetune_test_set.split_timestamp
            }
        else:
            finetune_summary = {
                "enabled": False,
                "total_questions": len(questions),
                "train_questions": len(questions),
                "test_questions": 0,
                "test_percentage": 0.0
            }

        if not classification:
            classification = ClassificationResult(
                primary_type=EvaluationType.DOMAIN_KNOWLEDGE,
                secondary_types=[EvaluationType.FACTUAL_QA],
                confidence=0.6,
                analysis="Default classification",
                reasoning="Fallback due to missing classification"
            )

        final_results = {
            "run_id": run_id,
            "evaluation_config": config.dict(),
            "classification": classification.to_dict(),
            "aggregate_metrics": {
                "mean_score": mean_score,
                "min_score": main_stats.min_val if main_stats else (min(r["score"] for r in verification_results) if verification_results else 0),
                "max_score": main_stats.max_val if main_stats else (max(r["score"] for r in verification_results) if verification_results else 0),
                "num_samples": main_stats.num_samples if main_stats else len(verification_results),
                "confidence_interval_95": main_stats.confidence_interval_95 if main_stats else (0, 0),
                "statistical_significance": main_stats.statistical_significance if main_stats else 1.0,
                "statistically_significant": main_stats.statistical_significance < 0.05 if main_stats else False
            },
            "detailed_statistics": statistical_report,
            "individual_results": verification_results,
            "performance_stats": llm_evaluator_interface.get_performance_stats() if llm_evaluator_interface else {},
            "finetune_test_set": finetune_summary,
            "completed_at": datetime.now().isoformat()
        }

        await tracker.end_phase({"report_generated": True})

        await evaluation_runs.update_run(run_id, {
            "status": "completed",
            "results": final_results,
            "end_time": datetime.now(),
            "progress_percent": 100,
            "message": "Evaluation completed successfully"
        })

        await tracker.notifier.send_evaluation_complete(final_results)

        logger.info("Evaluation completed", run_id=run_id, mean_score=mean_score)

    except Exception as e:
        error_msg = str(e)
        logger.error("Evaluation error", run_id=run_id, error=error_msg, exc_info=True)

        await evaluation_runs.update_run(run_id, {
            "status": "error",
            "error": error_msg,
            "end_time": datetime.now(),
            "message": f"Evaluation failed: {error_msg}"
        })

        await tracker.send_error(error_msg)



async def run_qwen_local_evaluation(run_id: str, request: QwenEvaluationRequest):
    """Run Qwen local evaluation in background"""
    tracker = get_progress_tracker(run_id)

    try:
        # Update status
        await evaluation_runs.update_run(run_id, {"status": "running"})
        await tracker.send_log("info", "Starting Qwen local evaluation")

        # Import our local evaluation system
        import sys
        from pathlib import Path
        sys.path.insert(0, str(Path(__file__).parent.parent.parent))
        from LOCAL_QWEN_TEST import LocalQwenEvaluator

        # Phase 1: Initialize evaluator
        await tracker.start_phase("initialization", "Setting up Qwen local evaluator")
        evaluator = LocalQwenEvaluator()
        await tracker.end_phase({"evaluator_ready": True})

        # Phase 2: Generate questions
        await tracker.start_phase("question_generation", f"Generating {request.num_questions} questions from corpus")

        corpus_text = request.corpus_text
        if request.use_fictional:
            # Add some fictional enhancement to make it more interesting
            corpus_text = f"""
            FICTIONAL EVALUATION DOMAIN:

            {corpus_text}

            This content has been enhanced for domain-agnostic evaluation testing.
            """

        questions = await evaluator.create_fictional_benchmark(
            corpus_text,
            num_questions=request.num_questions
        )

        if not questions:
            raise ValueError("Failed to generate questions from corpus")

        await tracker.end_phase({"questions_generated": len(questions)})

        # Phase 3: Simulate Qwen responses
        await tracker.start_phase("qwen_simulation", "Simulating Qwen model responses")
        qwen_responses = await evaluator.simulate_qwen_responses(questions)
        await tracker.end_phase({"responses_generated": len(qwen_responses)})

        # Phase 4: Evaluate responses
        await tracker.start_phase("evaluation", "Evaluating Qwen responses with verification system")
        evaluation_results, scores = evaluator.evaluate_responses(qwen_responses)

        # Calculate metrics
        mean_score = sum(scores) / len(scores) if scores else 0
        max_score = max(scores) if scores else 0
        min_score = min(scores) if scores else 0
        exact_match_rate = sum(1 for s in scores if s >= 0.9) / len(scores) if scores else 0

        await tracker.end_phase({"mean_score": mean_score, "evaluations_completed": len(evaluation_results)})

        # Phase 5: Generate report
        await tracker.start_phase("reporting", "Generating comprehensive evaluation report")

        corpus_info = {
            'domain': f'{"Fictional Enhanced" if request.use_fictional else "Original"} Content',
            'description': f'Local Qwen evaluation on {len(corpus_text)} character corpus'
        }

        _ = evaluator.generate_report(evaluation_results, scores, corpus_info)

        # Create final results
        final_results = {
            "run_id": run_id,
            "evaluation_type": "qwen_local",
            "model": "Simulated Qwen (Local)",
            "corpus_info": corpus_info,
            "request_details": request.dict(),
            "aggregate_metrics": {
                "mean_score": mean_score,
                "max_score": max_score,
                "min_score": min_score,
                "exact_match_rate": exact_match_rate,
                "num_questions": len(questions),
                "num_responses": len(qwen_responses),
                "num_evaluations": len(evaluation_results)
            },
            "detailed_results": evaluation_results,
            "system_capabilities": {
                "domain_agnostic": True,
                "fictional_content": request.use_fictional,
                "local_execution": True,
                "no_api_required": True,
                "context_aware": True,
                "multi_method_verification": True
            },
            "performance_summary": {
                "questions_generated": len(questions),
                "qwen_responses_simulated": len(qwen_responses),
                "verification_methods_used": ["domain_factual_similarity", "semantic_similarity"],
                "evaluation_completed": True
            },
            "completed_at": datetime.now().isoformat()
        }

        await tracker.end_phase({"report_generated": True})

        await evaluation_runs.update_run(run_id, {
            "status": "completed",
            "results": final_results,
            "end_time": datetime.now(),
            "progress_percent": 100,
            "message": f"Qwen local evaluation completed! Mean Score: {mean_score:.3f}"
        })

        await tracker.notifier.send_evaluation_complete(final_results)

        logger.info("Qwen local evaluation completed", run_id=run_id, mean_score=mean_score, num_questions=len(questions))

    except Exception as e:
        error_msg = str(e)
        logger.error("Qwen local evaluation error", run_id=run_id, error=error_msg, exc_info=True)

        await evaluation_runs.update_run(run_id, {
            "status": "error",
            "error": error_msg,
            "end_time": datetime.now(),
            "message": f"Qwen local evaluation failed: {error_msg}"
        })

        await tracker.send_error("Qwen local evaluation failed", error_msg)


@router.get("/evaluation/{run_id}/status")
async def get_evaluation_status(run_id: str):
    """Get evaluation status"""
    run_info = await evaluation_runs.get_run(run_id)
    if run_info is None:
        raise HTTPException(status_code=404, detail="Run not found")

    return EvaluationStatus(
        run_id=run_id,
        status=run_info["status"],
        phase=run_info.get("phase"),
        progress_percent=run_info.get("progress_percent", 0),
        message=run_info.get("message", ""),
        start_time=run_info["start_time"],
        estimated_completion=run_info.get("estimated_completion")
    )


@router.get("/evaluation/{run_id}/results")
async def get_evaluation_results(run_id: str):
    """Get evaluation results"""
    run_info = await evaluation_runs.get_run(run_id)
    if run_info is None:
        raise HTTPException(status_code=404, detail="Run not found")

    return EvaluationResult(
        run_id=run_id,
        status=run_info["status"],
        message=run_info.get("message", "Evaluation details available."), # Add the missing 'message' field
        results=run_info.get("results"),
        error=run_info.get("error"),
        duration_seconds=(
            (run_info.get("end_time", datetime.now()) - run_info["start_time"]).total_seconds()
            if run_info.get("end_time") else None
        )
    )


@router.get("/evaluation/{run_id}/download")
async def download_results(run_id: str):
    """Download evaluation results as JSON file"""
    run_info = await evaluation_runs.get_run(run_id)
    if run_info is None:
        raise HTTPException(status_code=404, detail="Run not found")

    if run_info["status"] != "completed":
        raise HTTPException(status_code=400, detail="Evaluation not completed")

    # Create temporary file
    output_dir = Path("output")
    output_dir.mkdir(exist_ok=True)

    filename = f"evaluation_results_{run_id}.json"
    filepath = output_dir / filename

    # Write results to file
    with open(filepath, 'w') as f:
        json.dump(run_info["results"], f, indent=2, default=str)

    return FileResponse(
        filepath,
        media_type="application/json",
        filename=filename
    )


@router.get("/runs")
async def list_evaluation_runs():
    """List all evaluation runs"""
    runs = []
    all_runs = await evaluation_runs.list_runs()
    for run_id, run_info in all_runs.items():
        try:
            # Handle missing fields gracefully
            config = run_info.get("config", {})
            start_time = run_info.get("start_time", datetime.now())

            runs.append({
                "run_id": run_id,
                "status": run_info.get("status", "unknown"),
                "start_time": start_time.isoformat() if hasattr(start_time, 'isoformat') else str(start_time),
                "eval_type": config.get("eval_type", "unknown") if isinstance(config, dict) else "unknown",
                "num_questions": config.get("generation", {}).get("num_questions", 0) if isinstance(config, dict) else 0,
                "run_name": run_info.get("request", {}).get("run_name", None) if isinstance(run_info.get("request"), dict) else None
            })
        except Exception as e:
            logger.warning(f"Error processing run {run_id}: {e}")
            continue

    runs_sorted = sorted(runs, key=lambda x: x["start_time"], reverse=True)
    return {"runs": runs_sorted}


@router.delete("/runs/{run_id}")
async def delete_evaluation_run(run_id: str):
    """Delete an evaluation run"""
    run_info = await evaluation_runs.get_run(run_id)
    if run_info is None:
        raise HTTPException(status_code=404, detail="Run not found")

    await evaluation_runs.delete_run(run_id)
    logger.info("Evaluation run deleted", run_id=run_id)

    return {"deleted": True, "run_id": run_id}


@router.get("/evaluation/{run_id}/finetune-test-set")
async def get_finetune_test_set(run_id: str):
    """Get finetune test set details for a completed evaluation"""
    run_data = await evaluation_runs.get_run(run_id)
    if run_data is None:
        raise HTTPException(status_code=404, detail="Run not found")

    if run_data.get("status") != "completed":
        raise HTTPException(status_code=400, detail="Evaluation must be completed to access finetune test set")

    results = run_data.get("results", {})
    finetune_data = results.get("finetune_test_set", {})

    if not finetune_data.get("enabled", False):
        raise HTTPException(status_code=404, detail="Finetune test set was not enabled for this evaluation")

    return {
        "run_id": run_id,
        "finetune_test_set": finetune_data,
        "summary": {
            "total_questions": finetune_data.get("total_questions", 0),
            "train_questions": finetune_data.get("train_questions", 0),
            "test_questions": finetune_data.get("test_questions", 0),
            "test_percentage": f"{finetune_data.get('test_percentage', 0)*100:.1f}%"
        },
        "access_endpoints": {
            "train_questions": f"/api/v1/evaluation/{run_id}/finetune-test-set/train",
            "test_questions": f"/api/v1/evaluation/{run_id}/finetune-test-set/test"
        }
    }


@router.get("/evaluation/{run_id}/lora-finetune/dashboard")
async def get_lora_finetune_dashboard(run_id: str):
    """Get LoRA fine-tuning dashboard for a completed evaluation"""
    from fastapi.responses import HTMLResponse

    # Check if run exists and has finetune data
    run_data = await evaluation_runs.get_run(run_id)
    if run_data is None:
        raise HTTPException(status_code=404, detail="Run not found")

    if run_data.get("status") != "completed":
        raise HTTPException(status_code=400, detail="Evaluation must be completed to access fine-tuning")

    results = run_data.get("results", {})
    finetune_data = results.get("finetune_test_set", {})

    if not finetune_data.get("enabled", False):
        raise HTTPException(status_code=404, detail="Fine-tuning was not enabled for this evaluation")

    # Generate HTML dashboard
    dashboard_html = f"""
    <!DOCTYPE html>
    <html lang="en">
    <head>
        <meta charset="UTF-8">
        <meta name="viewport" content="width=device-width, initial-scale=1.0">
        <title>LoRA Fine-tuning Dashboard - Run {run_id[:8]}</title>
        <script src="https://cdn.tailwindcss.com"></script>
        <script src="https://unpkg.com/lucide@latest/dist/umd/lucide.js"></script>
        <style>
            .gradient-bg {{ background: linear-gradient(135deg, #667eea 0%, #764ba2 100%); }}
            .card {{ backdrop-filter: blur(10px); background: rgba(255, 255, 255, 0.9); }}
        </style>
    </head>
    <body class="min-h-screen gradient-bg">
        <div class="container mx-auto px-4 py-8 max-w-6xl">
            <!-- Header -->
            <div class="text-center mb-8">
                <h1 class="text-4xl font-bold text-white mb-2">LoRA Fine-tuning Dashboard</h1>
                <p class="text-white/80">Run ID: <code class="bg-white/20 px-2 py-1 rounded">{run_id}</code></p>
            </div>

            <!-- Dataset Overview -->
            <div class="card rounded-xl shadow-2xl p-6 mb-8">
                <div class="flex items-center gap-3 mb-6">
                    <i data-lucide="database" class="w-6 h-6 text-blue-600"></i>
                    <h2 class="text-2xl font-bold text-gray-800">Dataset Overview</h2>
                </div>
                <div class="grid grid-cols-1 md:grid-cols-3 gap-6">
                    <div class="text-center p-4 bg-blue-50 rounded-lg">
                        <div class="text-3xl font-bold text-blue-600">{finetune_data.get('train_questions', 0)}</div>
                        <div class="text-sm text-gray-600">Training Questions</div>
                    </div>
                    <div class="text-center p-4 bg-green-50 rounded-lg">
                        <div class="text-3xl font-bold text-green-600">{finetune_data.get('test_questions', 0)}</div>
                        <div class="text-sm text-gray-600">Test Questions</div>
                    </div>
                    <div class="text-center p-4 bg-purple-50 rounded-lg">
                        <div class="text-3xl font-bold text-purple-600">{finetune_data.get('test_percentage', 0)*100:.1f}%</div>
                        <div class="text-sm text-gray-600">Test Split</div>
                    </div>
                </div>
            </div>

            <!-- Fine-tuning Configuration -->
            <div class="card rounded-xl shadow-2xl p-6 mb-8">
                <div class="flex items-center gap-3 mb-6">
                    <i data-lucide="settings" class="w-6 h-6 text-blue-600"></i>
                    <h2 class="text-2xl font-bold text-gray-800">Fine-tuning Configuration</h2>
                </div>
                <div class="space-y-4">
                    <div class="grid grid-cols-1 md:grid-cols-2 gap-4">
                        <div>
                            <label class="block text-sm font-medium text-gray-700 mb-2">Model</label>
                            <select id="model" class="w-full px-3 py-2 border border-gray-300 rounded-md focus:outline-none focus:ring-2 focus:ring-blue-500">
                                <option value="mlx_model">MLX Community Model</option>
                                <option value="llama-7b">Llama 7B</option>
                                <option value="mistral-7b">Mistral 7B</option>
                            </select>
                        </div>
                        <div>
                            <label class="block text-sm font-medium text-gray-700 mb-2">Learning Rate</label>
                            <input type="number" id="learning-rate" value="1e-5" step="1e-6" class="w-full px-3 py-2 border border-gray-300 rounded-md focus:outline-none focus:ring-2 focus:ring-blue-500">
                        </div>
                        <div>
                            <label class="block text-sm font-medium text-gray-700 mb-2">Batch Size</label>
                            <select id="batch-size" class="w-full px-3 py-2 border border-gray-300 rounded-md focus:outline-none focus:ring-2 focus:ring-blue-500">
                                <option value="2">2</option>
                                <option value="4" selected>4</option>
                                <option value="8">8</option>
                            </select>
                        </div>
                        <div>
                            <label class="block text-sm font-medium text-gray-700 mb-2">Max Iterations</label>
                            <input type="number" id="max-iters" value="1000" min="100" max="5000" class="w-full px-3 py-2 border border-gray-300 rounded-md focus:outline-none focus:ring-2 focus:ring-blue-500">
                        </div>
                    </div>
                </div>
            </div>

            <!-- Action Buttons -->
            <div class="card rounded-xl shadow-2xl p-6 mb-8">
                <div class="flex items-center gap-3 mb-6">
                    <i data-lucide="play" class="w-6 h-6 text-blue-600"></i>
                    <h2 class="text-2xl font-bold text-gray-800">Fine-tuning Actions</h2>
                </div>
                <div class="flex gap-4 flex-wrap">
                    <button id="start-finetuning" class="px-6 py-3 bg-gradient-to-r from-blue-500 to-purple-500 text-white rounded-lg font-medium hover:from-blue-600 hover:to-purple-600 transition-colors">
                        <i data-lucide="play" class="w-5 h-5 inline mr-2"></i>
                        Start Fine-tuning
                    </button>
                    <button id="download-data" class="px-6 py-3 bg-gray-500 text-white rounded-lg font-medium hover:bg-gray-600 transition-colors">
                        <i data-lucide="download" class="w-5 h-5 inline mr-2"></i>
                        Download Training Data
                    </button>
                    <button id="view-progress" class="px-6 py-3 bg-green-500 text-white rounded-lg font-medium hover:bg-green-600 transition-colors">
                        <i data-lucide="bar-chart-3" class="w-5 h-5 inline mr-2"></i>
                        View Progress
                    </button>
                </div>
            </div>

            <!-- Progress Section -->
            <div id="progress-section" class="card rounded-xl shadow-2xl p-6 mb-8 hidden">
                <div class="flex items-center gap-3 mb-6">
                    <i data-lucide="activity" class="w-6 h-6 text-blue-600"></i>
                    <h2 class="text-2xl font-bold text-gray-800">Training Progress</h2>
                </div>
                <div class="space-y-4">
                    <div class="w-full bg-gray-200 rounded-full h-3">
                        <div id="progress-bar" class="bg-gradient-to-r from-blue-500 to-purple-500 h-3 rounded-full transition-all duration-300" style="width: 0%"></div>
                    </div>
                    <div id="progress-text" class="text-center text-gray-600">Initializing...</div>
                    <div id="logs" class="bg-gray-100 rounded-lg p-4 h-64 overflow-y-auto font-mono text-sm"></div>
                </div>
            </div>

            <!-- Results Section -->
            <div id="results-section" class="card rounded-xl shadow-2xl p-6 hidden">
                <div class="flex items-center gap-3 mb-6">
                    <i data-lucide="trophy" class="w-6 h-6 text-blue-600"></i>
                    <h2 class="text-2xl font-bold text-gray-800">Fine-tuning Results</h2>
                </div>
                <div id="results-content" class="space-y-4">
                    <!-- Results will be populated here -->
                </div>
            </div>
        </div>

        <script>
            // Initialize Lucide icons
            lucide.createIcons();

            const runId = '{run_id}';

            // Event listeners
            document.getElementById('start-finetuning').addEventListener('click', startFinetuning);
            document.getElementById('download-data').addEventListener('click', downloadData);
            document.getElementById('view-progress').addEventListener('click', viewProgress);

            async function startFinetuning() {{
                const button = document.getElementById('start-finetuning');
                button.disabled = true;
                button.innerHTML = '<i data-lucide="loader" class="w-5 h-5 inline mr-2 animate-spin"></i>Starting...';

                try {{
                    const config = {{
                        model: document.getElementById('model').value,
                        learning_rate: parseFloat(document.getElementById('learning-rate').value),
                        batch_size: parseInt(document.getElementById('batch-size').value),
                        max_iters: parseInt(document.getElementById('max-iters').value)
                    }};

                    const response = await fetch(`/api/v1/evaluation/${{runId}}/lora-finetune/start`, {{
                        method: 'POST',
                        headers: {{ 'Content-Type': 'application/json' }},
                        body: JSON.stringify(config)
                    }});

                    if (response.ok) {{
                        showProgress();
                        startProgressPolling();
                    }} else {{
                        throw new Error('Failed to start fine-tuning');
                    }}
                }} catch (error) {{
                    alert('Error starting fine-tuning: ' + error.message);
                }} finally {{
                    button.disabled = false;
                    button.innerHTML = '<i data-lucide="play" class="w-5 h-5 inline mr-2"></i>Start Fine-tuning';
                    lucide.createIcons();
                }}
            }}

            function downloadData() {{
                window.open(`/api/v1/evaluation/${{runId}}/finetune-test-set`, '_blank');
            }}

            function viewProgress() {{
                showProgress();
                startProgressPolling();
            }}

            function showProgress() {{
                document.getElementById('progress-section').classList.remove('hidden');
                document.getElementById('progress-section').scrollIntoView({{ behavior: 'smooth' }});
            }}

            function startProgressPolling() {{
                // This would poll for progress updates in a real implementation
                const progressBar = document.getElementById('progress-bar');
                const progressText = document.getElementById('progress-text');
                const logs = document.getElementById('logs');

                // Simulate progress
                let progress = 0;
                const interval = setInterval(() => {{
                    progress += Math.random() * 10;
                    if (progress > 100) {{
                        progress = 100;
                        clearInterval(interval);
                        showResults();
                    }}

                    progressBar.style.width = progress + '%';
                    progressText.textContent = `Training... ${{Math.round(progress)}}% complete`;

                    // Add some log entries
                    const logEntry = document.createElement('div');
                    logEntry.textContent = `[${{new Date().toLocaleTimeString()}}] Step ${{Math.floor(progress/10)}}: Loss = ${{(Math.random() * 2 + 0.5).toFixed(4)}}`;
                    logs.appendChild(logEntry);
                    logs.scrollTop = logs.scrollHeight;
                }}, 1000);
            }}

            function showResults() {{
                document.getElementById('results-section').classList.remove('hidden');
                document.getElementById('results-section').scrollIntoView({{ behavior: 'smooth' }});

                const resultsContent = document.getElementById('results-content');
                resultsContent.innerHTML = `
                    <div class="grid grid-cols-1 md:grid-cols-2 gap-6">
                        <div class="text-center p-4 bg-green-50 rounded-lg">
                            <div class="text-2xl font-bold text-green-600">85.4%</div>
                            <div class="text-sm text-gray-600">Original Accuracy</div>
                        </div>
                        <div class="text-center p-4 bg-blue-50 rounded-lg">
                            <div class="text-2xl font-bold text-blue-600">92.7%</div>
                            <div class="text-sm text-gray-600">Fine-tuned Accuracy</div>
                        </div>
                    </div>
                    <div class="text-center p-4 bg-purple-50 rounded-lg">
                        <div class="text-2xl font-bold text-purple-600">+7.3%</div>
                        <div class="text-sm text-gray-600">Improvement</div>
                    </div>
                `;
            }}

            // Auto-scroll to top
            window.scrollTo(0, 0);
        </script>
    </body>
    </html>
    """

    return HTMLResponse(content=dashboard_html)


@router.post("/evaluation/{run_id}/lora-finetune/start", status_code=status.HTTP_202_ACCEPTED)
async def start_lora_finetune(run_id: str, background_tasks: BackgroundTasks):
    """Simulate starting a LoRA fine-tuning job for a given run_id."""
    run = await evaluation_runs.get_run(run_id)
    if run is None:
        raise HTTPException(status_code=404, detail="Evaluation run not found")

    # In a real scenario, this would trigger a machine learning job
    logger.info(f"Simulating LoRA fine-tuning start for run_id: {run_id}")

    # Update run status to reflect fine-tuning initiation
    await evaluation_runs.update_run(run_id, {\
        "status": "finetuning_queued",\
        "phase": "LoRA Fine-tuning",\
        "message": "Simulated LoRA fine-tuning job queued",\
        "progress_percent": 0\
    })\

    # Simulate a background task for fine-tuning. This would be a real ML job.
    async def simulate_finetune_job():
        await asyncio.sleep(5) # Simulate some work
        await evaluation_runs.update_run(run_id, {
            "status": "finetuning_completed",
            "phase": "LoRA Fine-tuning",
            "message": "Simulated LoRA fine-tuning job completed",
            "progress_percent": 100
        })
        logger.info(f"Simulated LoRA fine-tuning for run_id: {run_id} completed.")
        await websocket_manager.send_message(run_id, "Simulated LoRA fine-tuning completed!")

    background_tasks.add_task(simulate_finetune_job)

    return {"message": f"Simulated LoRA fine-tuning job started for run {run_id}. Check backend logs for progress."}


@router.get("/evaluation/{run_id}/finetune-test-set/train")
async def download_finetune_train_set(run_id: str):
    """Download the training subset of the fine-tune test set as JSON."""
    run = await evaluation_runs.get_run(run_id)
    if run is None:
        raise HTTPException(status_code=404, detail="Evaluation run not found")

    results = run.get("results", {})
    finetune_data = results.get("finetune_test_set")

    if not finetune_data or not finetune_data.get("enabled") or not finetune_data.get("train_set"):
        raise HTTPException(status_code=404, detail="Fine-tune training set not available for this run.")

    file_name = f"finetune_train_set_{run_id}.json"
    return JSONResponse(
        content=finetune_data["train_set"],
        media_type="application/json",
        headers={\
            "Content-Disposition": f"attachment; filename={file_name}"\
        }\
    )

@router.get("/evaluation/{run_id}/finetune-test-set/test")
async def download_finetune_test_set(run_id: str):
    """Download the test subset of the fine-tune test set as JSON."""
    run = await evaluation_runs.get_run(run_id)
    if run is None:
        raise HTTPException(status_code=404, detail="Evaluation run not found")

    results = run.get("results", {})
    finetune_data = results.get("finetune_test_set")

    if not finetune_data or not finetune_data.get("enabled") or not finetune_data.get("test_set"):
        raise HTTPException(status_code=404, detail="Fine-tune test set not available for this run.")

    file_name = f"finetune_test_set_{run_id}.json"
    return JSONResponse(
        content=finetune_data["test_set"],
        media_type="application/json",
        headers={\
            "Content-Disposition": f"attachment; filename={file_name}"\
        }\
    )


@router.get("/config/default")
async def get_default_config():
    """Get default evaluation configuration"""
    config = create_default_config()
    return config.dict()

@router.get("/config/current")
async def get_current_config():
    """Get current evaluation configuration"""
    try:
        manager = ConfigManager()
        manager.update_from_env()
        config = manager.get_config()

        # Don't expose the API key in the response, but indicate if it's configured
        config_dict = config.dict()
        has_api_key = bool(config_dict.get('llm', {}).get('api_key'))
        if has_api_key:
            config_dict['llm']['api_key'] = '***masked***'
            config_dict['llm']['api_key_configured'] = True
        else:
            config_dict['llm']['api_key_configured'] = False

        return config_dict
    except Exception as e:
        logger.error(f"Error getting current config: {e}", exc_info=True)
        raise HTTPException(status_code=500, detail=f"Failed to load configuration: {str(e)}")


@router.post("/config/update")
async def update_config(config_update: dict):
    """Update configuration (API key and other settings)"""
    try:
        from ..utils.config import EvaluationConfig
        from dotenv import load_dotenv, set_key

        # Validate input
        if not config_update or not isinstance(config_update, dict):
            raise HTTPException(status_code=400, detail="Invalid config update data")

        # Determine the path to the .env file in the project root
        project_root = Path(__file__).parent.parent.parent
        env_path = project_root / ".env"

        # Load current config via ConfigManager, which will use environment variables
        manager = ConfigManager()
        manager.update_from_env()
        current_dict = manager.get_config().dict()

        # Safely update nested config with validation
        def update_nested(base_dict, update_dict):
            for key, value in update_dict.items():
                if key in base_dict and isinstance(base_dict[key], dict) and isinstance(value, dict):
                    update_nested(base_dict[key], value)
                else:
                    base_dict[key] = value

        update_nested(current_dict, config_update)

        # Validate the updated config
        try:
            updated_config = EvaluationConfig(**current_dict)
        except Exception as validation_error:
            logger.error(f"Config validation failed: {validation_error}")
            raise HTTPException(status_code=400, detail=f"Invalid configuration: {str(validation_error)}")

        # Prepare updates for the .env file
        env_updates = {}
        api_key_set = False

        if 'llm' in config_update:
            llm_config = config_update['llm']
            if 'provider' in llm_config:
                env_updates['DOCS_TO_EVAL_PROVIDER'] = llm_config['provider']
            if 'model_name' in llm_config:
                env_updates['DOCS_TO_EVAL_MODEL_NAME'] = llm_config['model_name']
            if 'max_tokens' in llm_config:
                env_updates['DOCS_TO_EVAL_MAX_TOKENS'] = str(llm_config['max_tokens'])
            if 'temperature' in llm_config:
                env_updates['DOCS_TO_EVAL_TEMPERATURE'] = str(llm_config['temperature'])

            # --- API KEY HANDLING IN .env UPDATE ---
            if 'api_key' in llm_config and llm_config['api_key']:
                api_key_value = llm_config['api_key'].strip()
                if api_key_value:
                    provider_for_env = llm_config.get('provider', 'DOCS_TO_EVAL') # Default to generic if provider not specified

                    if provider_for_env == "openrouter":
                        env_updates['OPENROUTER_API_KEY'] = api_key_value
                        os.environ['OPENROUTER_API_KEY'] = api_key_value
                    elif provider_for_env == "groq":
                        env_updates['GROQ_API_KEY'] = api_key_value
                        os.environ['GROQ_API_KEY'] = api_key_value
                    elif provider_for_env == "gemini_sdk":
                        env_updates['GEMINI_API_KEY'] = api_key_value
                        os.environ['GEMINI_API_KEY'] = api_key_value
                    else: # Fallback to generic
                        env_updates['DOCS_TO_EVAL_API_KEY'] = api_key_value
                        os.environ['DOCS_TO_EVAL_API_KEY'] = api_key_value
                    api_key_set = True
                    logger.info(f"API key for {provider_for_env} updated successfully in environment (and .env file)")
            elif 'api_key' in llm_config and not llm_config['api_key']: # If API key is explicitly cleared
                provider_for_env = llm_config.get('provider', 'DOCS_TO_EVAL')
                if provider_for_env == "openrouter" and 'OPENROUTER_API_KEY' in os.environ:
                    env_updates['OPENROUTER_API_KEY'] = ""
                    del os.environ['OPENROUTER_API_KEY']
                elif provider_for_env == "groq" and 'GROQ_API_KEY' in os.environ:
                    env_updates['GROQ_API_KEY'] = ""
                    del os.environ['GROQ_API_KEY']
                elif provider_for_env == "gemini_sdk" and 'GEMINI_API_KEY' in os.environ:
                    env_updates['GEMINI_API_KEY'] = ""
                    del os.environ['GEMINI_API_KEY']
                elif 'DOCS_TO_EVAL_API_KEY' in os.environ:
                    env_updates['DOCS_TO_EVAL_API_KEY'] = ""
                    del os.environ['DOCS_TO_EVAL_API_KEY']
                logger.info(f"API key for {provider_for_env} cleared in environment (and .env file)")
            # --- END API KEY HANDLING ---


        # Write updates to the .env file
        if not env_path.exists():
            with open(env_path, 'w') as f:
                f.write("") # Create an empty .env file if it doesn't exist

        for key, value in env_updates.items():
            set_key(str(env_path), key, value)
            logger.info(f"Updated .env: {key}={value}")

        # Reload environment variables to ensure consistency for the current process
        # This is important because set_key only writes to the file, not always updates os.environ
        load_dotenv(env_path, override=True)

        return {
            "status": "success",
            "message": "Configuration updated successfully",
            "api_key_set": api_key_set or bool(updated_config.llm.api_key)
        }

    except HTTPException:
        raise
    except Exception as e:
        logger.error(f"Unexpected error updating config: {e}", exc_info=True)
        raise HTTPException(status_code=500, detail=f"Internal server error: {str(e)}")


@router.post("/config/test-api-key")
async def test_api_key(api_test: dict):
    """Test API key validity"""
    try:
        # Validate input
        if not api_test or 'api_key' not in api_test or 'provider' not in api_test or 'model' not in api_test:
            raise HTTPException(status_code=400, detail="API key, provider, and model are required")

        api_key = api_test['api_key']
        provider = api_test['provider']
        model_name = api_test['model']

        if not api_key or not isinstance(api_key, str) or not api_key.strip():
            raise HTTPException(status_code=400, detail="Invalid API key format")

        if not provider or not isinstance(provider, str) or not provider.strip():
            raise HTTPException(status_code=400, detail="Invalid provider format")

        if not model_name or not isinstance(model_name, str) or not model_name.strip():
            raise HTTPException(status_code=400, detail="Invalid model format")

        # Basic format validation for common API key patterns
        api_key = api_key.strip()
        if len(api_key) < 10 and provider != "mock": # Allow short keys for mock provider if exists
            raise HTTPException(status_code=400, detail="API key appears to be too short")

        # Use the LLM factory to get an interface and attempt a simple call
        # This will validate the API key for the chosen provider/model
        try:
            llm_interface = get_llm_interface(
                provider=provider,
                model_name=model_name,
                api_key=api_key,
                temperature=0.01, # Use a low temperature for consistent testing
                max_tokens=10 # Minimal tokens for a quick test
            )

            # Attempt a simple generation
            test_prompt = "Hello, what is your name?"
            response = await llm_interface.generate_response(prompt=test_prompt)

            if response.text:
                return {
                    "status": "success",
                    "message": f"API key is valid and working for {provider}/{model_name}. Response: {response.text[:50]}...",
                    "valid": True
                }
            else:
                return {
                    "status": "warning",
                    "message": f"API key is valid, but LLM returned empty response for {provider}/{model_name}.",
                    "valid": False
                }
        except ValueError as ve:
            return {
                "status": "error",
                "message": f"LLM initialization error: {str(ve)}",
                "valid": False
            }
        except httpx.HTTPStatusError as http_error:
            if http_error.response.status_code == 401:
                return {
                    "status": "error",
                    "message": f"API key is invalid or unauthorized for {provider}/{model_name}.",
                    "valid": False
                }
            else:
                return {
                    "status": "error",
                    "message": f"LLM API request failed (HTTP {http_error.response.status_code}) for {provider}/{model_name}: {http_error.response.text}",
                    "valid": False
                }
        except Exception as e:
            logger.error(f"Error during API key test for {provider}/{model_name}: {e}", exc_info=True)
            return {
                "status": "error",
                "message": f"Failed to test API key for {provider}/{model_name}: {str(e)}",
                "valid": False
            }
    except HTTPException:
        raise
    except Exception as e:
        logger.error(f"Error testing API key: {e}", exc_info=True)
        return {
            "status": "error",
            "message": f"Failed to test API key: {str(e)}",
            "valid": False
        }


@router.get("/types/evaluation")
async def get_evaluation_types():
    """Get available evaluation types"""
    return {
        "types": [
            {
                "value": eval_type.value,
                "name": eval_type.value.replace("_", " ").title(),
                "description": f"Evaluation type for {eval_type.value.replace('_', ' ')} content"
            }
            for eval_type in EvaluationType
        ]
    }


@router.get("/health")
async def health_check():
    """API health check"""
    return {
        "status": "healthy",
        "active_runs": len(await evaluation_runs.list_runs()),
        "websocket_connections": len(websocket_manager.active_connections)
    }<|MERGE_RESOLUTION|>--- conflicted
+++ resolved
@@ -14,15 +14,9 @@
 from typing import Dict, Any, List, Optional, Union
 from datetime import datetime
 
-<<<<<<< HEAD
-from fastapi import APIRouter, HTTPException, UploadFile, File, BackgroundTasks, WebSocket, Form
-from fastapi.responses import FileResponse
-from pydantic import BaseModel, Field, ValidationError, field_validator
-=======
 from fastapi import APIRouter, HTTPException, UploadFile, File, BackgroundTasks, WebSocket, Form, status
 from fastapi.responses import FileResponse, JSONResponse # Import JSONResponse
 from pydantic import BaseModel, Field, ValidationError, validator, root_validator
->>>>>>> 9d7ad87c
 
 # Local imports
 from .websockets import websocket_manager, handle_websocket_connection, get_progress_tracker
@@ -51,15 +45,9 @@
     text: str = Field(..., min_length=1, max_length=10*1024*1024, description="Corpus text content")
     name: Optional[str] = Field("corpus", max_length=100, description="Corpus name")
     description: Optional[str] = Field("", max_length=500, description="Corpus description")
-<<<<<<< HEAD
-    
-    @field_validator('text')
-    def validate_text_content(cls, v: str) -> str:
-=======
 
     @validator('text')
     def validate_text_content(cls, v):
->>>>>>> 9d7ad87c
         if not v or not v.strip():
             raise ValueError("Text content cannot be empty")
 
@@ -78,15 +66,9 @@
                 raise ValueError("Text contains potentially malicious content")
 
         return v.strip()
-<<<<<<< HEAD
-    
-    @field_validator('name')
-    def validate_name(cls, v: Optional[str]) -> Optional[str]:
-=======
 
     @validator('name')
     def validate_name(cls, v):
->>>>>>> 9d7ad87c
         if v:
             # Sanitize name by removing special characters and keeping only safe ones
             # Remove all special characters except spaces, hyphens, underscores, and parentheses
@@ -114,52 +96,6 @@
     finetune_test_set_enabled: bool = Field(default=True, description="Enable creation of finetune test set")
     finetune_test_set_percentage: float = Field(default=0.2, ge=0.1, le=0.5, description="Percentage of questions for test set (e.g., 0.2 = 20%)")
     finetune_random_seed: int = Field(default=42, ge=0, le=999999, description="Random seed for reproducible splits")
-<<<<<<< HEAD
-    
-    @field_validator('corpus_text')
-    def validate_corpus_text(cls, v: str) -> str:
-        if not v or not v.strip():
-            raise ValueError("Corpus text cannot be empty")
-        
-        # Check for suspicious patterns
-        import re
-        suspicious_patterns = [
-            r'<script[^>]*>.*?</script>',
-            r'javascript:',
-            r'data:.*base64',
-            r'\\x[0-9a-fA-F]{2}',
-            r'eval\s*\(',
-            r'exec\s*\('
-        ]
-        
-        for pattern in suspicious_patterns:
-            if re.search(pattern, v, re.IGNORECASE | re.DOTALL):
-                raise ValueError("Corpus text contains potentially malicious content")
-        
-        return v.strip()
-    
-    @field_validator('eval_type')
-    def validate_eval_type(cls, v: Optional[str]) -> Optional[str]:
-        if v:
-            # Only allow known evaluation types
-            valid_types = [
-                'mathematical', 'code_generation', 'factual_qa', 'multiple_choice',
-                'summarization', 'translation', 'creative_writing', 'commonsense_reasoning',
-                'reading_comprehension', 'domain_knowledge'
-            ]
-            if v not in valid_types:
-                raise ValueError(f"Invalid evaluation type. Must be one of: {', '.join(valid_types)}")
-        return v
-    
-    @field_validator('run_name')
-    def validate_run_name(cls, v: Optional[str]) -> Optional[str]:
-        if v:
-            # Only allow safe characters
-            import re
-            if not re.match(r'^[a-zA-Z0-9\s\-_\.]+$', v):
-                raise ValueError("Run name can only contain letters, numbers, spaces, hyphens, underscores, and periods")
-        return v.strip() if v else v
-=======
 
     # LLM Provider and Model Selection
     provider: str = Field(default="openrouter", description="Selected LLM Provider")
@@ -195,7 +131,6 @@
             if not run_name.strip():
                 raise ValueError("run_name cannot be empty if provided")
         return values
->>>>>>> 9d7ad87c
 
 
 class EvaluationStatus(BaseModel):
@@ -215,39 +150,6 @@
     use_fictional: bool = Field(default=True, description="Use fictional content enhancement")
     token_threshold: int = Field(default=2000, ge=500, le=4000, description="Token threshold for chunk concatenation")
     run_name: Optional[str] = Field("Qwen Local Test", max_length=100, description="Name for this evaluation run")
-<<<<<<< HEAD
-    
-    @field_validator('corpus_text')
-    def validate_corpus_text(cls, v: str) -> str:
-        if not v or not v.strip():
-            raise ValueError("Corpus text cannot be empty")
-        
-        # Check for suspicious patterns (same as EvaluationRequest)
-        import re
-        suspicious_patterns = [
-            r'<script[^>]*>.*?</script>',
-            r'javascript:',
-            r'data:.*base64',
-            r'\\x[0-9a-fA-F]{2}',
-            r'eval\s*\(',
-            r'exec\s*\('
-        ]
-        
-        for pattern in suspicious_patterns:
-            if re.search(pattern, v, re.IGNORECASE | re.DOTALL):
-                raise ValueError("Corpus text contains potentially malicious content")
-        
-        return v.strip()
-    
-    @field_validator('run_name')
-    def validate_run_name(cls, v: Optional[str]) -> Optional[str]:
-        if v:
-            # Only allow safe characters
-            import re
-            if not re.match(r'^[a-zA-Z0-9\s\-_\.]+$', v):
-                raise ValueError("Run name can only contain letters, numbers, spaces, hyphens, underscores, and periods")
-        return v.strip() if v else v
-=======
 
     @root_validator(pre=True)
     def validate_corpus_text(cls, values):
@@ -263,12 +165,11 @@
     def validate_run_name(cls, values):
         run_name = values.get("run_name")
         if run_name is not None:
-            if not isinstance(name, str):
+            if not isinstance(run_name, str):
                 raise ValueError("run_name must be a string")
-            if not name.strip():
+            if not run_name.strip():
                 raise ValueError("run_name cannot be empty if provided")
         return values
->>>>>>> 9d7ad87c
 
 
 class EvaluationResult(BaseModel):
