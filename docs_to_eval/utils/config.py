--- conflicted
+++ resolved
@@ -7,7 +7,7 @@
 import re
 from pathlib import Path
 from typing import Dict, Any, Optional, List, Union, Tuple
-from pydantic import BaseModel, Field, ValidationInfo, ConfigDict, field_validator, model_validator
+from pydantic import BaseModel, Field, validator
 from enum import Enum
 from functools import lru_cache
 import os # Import os for environment variable access
@@ -93,18 +93,6 @@
                 kwargs['base_url'] = env_base_url
 
         super().__init__(**kwargs)
-<<<<<<< HEAD
-    
-    @field_validator('temperature')
-    def validate_temperature(cls, v: float) -> float:
-        if not 0 <= v <= 2:
-            raise ValueError('Temperature must be between 0 and 2')
-        return v
-    
-    @field_validator('base_url')
-    def set_base_url_by_provider(cls, v: Optional[str], info: ValidationInfo) -> Optional[str]:
-        provider = info.data.get('provider', 'openrouter') if info.data else 'openrouter'
-=======
 
     @validator('temperature')
     def validate_temperature(cls, v):
@@ -118,7 +106,6 @@
             return v
 
         provider = values.get('provider', 'openrouter')
->>>>>>> 9d7ad87c
         if provider == 'openrouter':
             return "https://openrouter.ai/api/v1"
         elif provider == 'openai':
@@ -146,57 +133,6 @@
     finetune_random_seed: int = Field(ge=0, default=42, description="Random seed for reproducible train/test splits")
 
 
-class ChunkingConfig(BaseModel):
-    """Unified configuration for smart text chunking with chonkie integration."""
-
-    # Strategy selection
-    enable_chonkie: bool = Field(default=True, description="Toggle advanced chonkie chunking")
-    chunking_strategy: str = Field(default="semantic", description="Preferred chunker strategy")
-    force_chunker: Optional[str] = Field(default=None, description="Force specific chunker implementation")
-
-    # Token-aware chunking (recommended defaults for LLM contexts)
-    use_token_chunking: bool = Field(default=True, description="Prefer token lengths when possible")
-    target_token_size: int = Field(default=3000, gt=0, description="Target chunk size in tokens")
-    min_token_size: int = Field(default=2000, gt=0, description="Minimum chunk size in tokens")
-    max_token_size: int = Field(default=4000, gt=0, description="Maximum chunk size in tokens")
-    overlap_tokens: int = Field(default=300, ge=0, description="Token overlap between adjacent chunks")
-
-    # Character-based fallback settings (used when embeddings/chonkie unavailable)
-    target_chunk_size: int = Field(default=1500, gt=0, description="Fallback chunk size in characters")
-    min_chunk_size: int = Field(default=800, gt=0, description="Minimum fallback chunk size in characters")
-    max_chunk_size: int = Field(default=2500, gt=0, description="Maximum fallback chunk size in characters")
-    overlap_size: int = Field(default=200, ge=0, description="Character overlap between chunks")
-    overlap_percent: float = Field(default=15.0, ge=0.0, le=50.0, description="Percent overlap used by some chunkers")
-
-    # Advanced toggles
-    adaptive_sizing: bool = Field(default=True, description="Enable adaptive window resizing")
-    preserve_code_blocks: bool = Field(default=False, description="Try to keep fenced code blocks intact")
-    preserve_math_expressions: bool = Field(default=False, description="Try to keep math expressions intact")
-    testing_timestamp: Optional[float] = Field(default=None, description="Testing override to bypass caches")
-
-    @field_validator('max_chunk_size')
-    def validate_max_gt_min(cls, v: int, info: ValidationInfo) -> int:
-        min_size = info.data.get('min_chunk_size', 800) if info.data else 800
-        if v <= min_size:
-            raise ValueError('max_chunk_size must be greater than min_chunk_size')
-        return v
-
-    @field_validator('target_chunk_size')
-    def validate_target_between_min_max(cls, v: int, info: ValidationInfo) -> int:
-        min_size = info.data.get('min_chunk_size', 800) if info.data else 800
-        max_size = info.data.get('max_chunk_size', 2500) if info.data else 2500
-        if not (min_size <= v <= max_size):
-            return max(min_size, min(v, max_size))
-        return v
-
-    @field_validator('max_token_size')
-    def validate_token_window(cls, v: int, info: ValidationInfo) -> int:
-        min_size = info.data.get('min_token_size', 2000) if info.data else 2000
-        if v <= min_size:
-            raise ValueError('max_token_size must be greater than min_token_size')
-        return v
-
-
 class VerificationConfig(BaseModel):
     """Configuration for response verification"""
     method: VerificationMethod = VerificationMethod.EXACT_MATCH
@@ -212,8 +148,6 @@
     fuzzy_match_threshold: float = Field(ge=0, le=1, default=0.7, description="Threshold for fuzzy string matching")
 
 
-<<<<<<< HEAD
-=======
 class ChunkingConfig(BaseModel):
     """Configuration for text chunking with chonkie integration"""
     enable_chonkie: bool = Field(default=True, description="Enable chonkie library for smart chunking")
@@ -234,7 +168,6 @@
     overlap_size: int = Field(default=1200, description="Overlap between chunks in characters")
 
 
->>>>>>> 9d7ad87c
 class ReportingConfig(BaseModel):
     """Configuration for report generation"""
     include_individual_results: bool = True
@@ -252,15 +185,9 @@
     max_concurrent_requests: int = Field(gt=0, default=5)
     enable_caching: bool = True
     cache_dir: str = "cache"
-<<<<<<< HEAD
-    
-    @field_validator('log_level')
-    def validate_log_level(cls, v: str) -> str:
-=======
 
     @validator('log_level')
     def validate_log_level(cls, v):
->>>>>>> 9d7ad87c
         valid_levels = ['DEBUG', 'INFO', 'WARNING', 'ERROR', 'CRITICAL']
         if v.upper() not in valid_levels:
             raise ValueError(f'Log level must be one of {valid_levels}')
@@ -276,32 +203,6 @@
     chunking: ChunkingConfig = Field(default_factory=ChunkingConfig)
     reporting: ReportingConfig = Field(default_factory=ReportingConfig)
     system: SystemConfig = Field(default_factory=SystemConfig)
-<<<<<<< HEAD
-    
-    model_config = ConfigDict(use_enum_values=True)
-    
-    @model_validator(mode='after')
-    def apply_verification_defaults(self) -> 'EvaluationConfig':
-        eval_type = self.eval_type
-        if eval_type in {
-            EvaluationType.MATHEMATICAL,
-            EvaluationType.FACTUAL_QA,
-            EvaluationType.MULTIPLE_CHOICE,
-            EvaluationType.DOMAIN_KNOWLEDGE,
-        }:
-            self.verification.method = VerificationMethod.EXACT_MATCH
-        elif eval_type == EvaluationType.CODE_GENERATION:
-            self.verification.method = VerificationMethod.EXECUTION
-        elif eval_type in {
-            EvaluationType.SUMMARIZATION,
-            EvaluationType.TRANSLATION,
-            EvaluationType.READING_COMPREHENSION,
-        }:
-            self.verification.method = VerificationMethod.SIMILARITY
-        elif eval_type == EvaluationType.CREATIVE_WRITING:
-            self.verification.method = VerificationMethod.LLM_JUDGE
-        return self
-=======
 
     class Config:
         use_enum_values = True
@@ -322,7 +223,6 @@
             elif eval_type == EvaluationType.CREATIVE_WRITING:
                 v.method = VerificationMethod.LLM_JUDGE
         return v
->>>>>>> 9d7ad87c
 
 
 def load_config(config_path: Union[str, Path]) -> EvaluationConfig:
