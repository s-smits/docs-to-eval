--- conflicted
+++ resolved
@@ -9,10 +9,7 @@
 
 import re
 from typing import List, Optional, Dict, Any
-<<<<<<< HEAD
-=======
 from .config import ChunkingConfig
->>>>>>> 458e082f
 
 
 def clean_text(text: str) -> str:
@@ -352,165 +349,6 @@
     return False
 
 
-<<<<<<< HEAD
-def _enforce_min_size(chunks: List[Dict[str, Any]], min_size: int) -> List[Dict[str, Any]]:
-    """Merge adjacent chunks until each meets the minimum character threshold.
-
-    Ensures downstream agents receive sufficiently informative snippets.
-    """
-    if not chunks:
-        return []
-
-    merged: List[Dict[str, Any]] = []
-    buffer: Optional[Dict[str, Any]] = None
-
-    def make_chunk(text: str, method: str, meta: Dict[str, Any]) -> Dict[str, Any]:
-        out = {"text": text, "method": method}
-        out.update(meta)
-        out["semantic_score"] = meta.get("semantic_score", 1.0)
-        return out
-
-    for current in chunks:
-        text = current.get("text", "")
-        method = current.get("method", "unknown")
-        meta = {k: v for k, v in current.items() if k not in {"text", "method"}}
-
-        if buffer is None:
-            buffer = make_chunk(text, method, meta)
-            if len(buffer["text"]) >= min_size:
-                merged.append(buffer)
-                buffer = None
-            continue
-
-        # Merge with buffer
-        buffer["text"] = (buffer["text"].rstrip() + "\n\n" + text.lstrip()).strip()
-        buffer["method"] = f"{buffer['method']}+{method}"
-        buffer["semantic_score"] = (buffer.get("semantic_score", 1.0) + current.get("semantic_score", 1.0)) / 2
-
-        if len(buffer["text"]) >= min_size:
-            merged.append(buffer)
-            buffer = None
-
-    if buffer is not None:
-        # Append any remaining buffer even if still small to avoid data loss
-        merged.append(buffer)
-
-    return merged
-
-
-def create_smart_chunks(text: str, chunking_config: Any) -> List[Dict[str, Any]]:
-    """Create semantic chunks with optional chonkie integration.
-
-    - Honors `min_chunk_size` strictly by merging undersized adjacent chunks.
-    - Supports `enable_chonkie` when the chonkie package is available.
-    - Returns list of dicts with keys: `text`, `method`, `semantic_score`.
-    """
-    if not text:
-        return []
-
-    # Extract config with safe defaults
-    cfg = getattr(chunking_config, "dict", None)
-    if callable(cfg):
-        cfg = chunking_config.dict()
-    else:
-        # Support passing a plain object with attributes
-        cfg = {k: getattr(chunking_config, k) for k in dir(chunking_config) if not k.startswith("__")}
-
-    target = int(cfg.get("target_chunk_size", 1500))
-    max_size = int(cfg.get("max_chunk_size", 2500))
-    min_size = int(cfg.get("min_chunk_size", 800))
-    enable_chonkie = bool(cfg.get("enable_chonkie", False))
-    force_chunker = cfg.get("force_chunker") or cfg.get("chunking_strategy", "semantic")
-    overlap_size = int(cfg.get("overlap_size", 200))
-    overlap_percent = float(cfg.get("overlap_percent", 15.0))
-
-    chunks: List[Dict[str, Any]] = []
-
-    # Try chonkie if enabled
-    used_chonkie = False
-    if enable_chonkie:
-        try:
-            import chonkie  # type: ignore
-            used_chonkie = True
-
-            # Configure window/semantic modes heuristically
-            strategy = (force_chunker or "semantic").lower()
-            if strategy.startswith("semantic") and hasattr(chonkie, "semantic_chunk"):
-                pieces = chonkie.semantic_chunk(
-                    text,
-                    target_size=target,
-                    max_size=max_size,
-                    min_size=min_size // 2,  # let chonkie be flexible; we'll enforce strictly later
-                )
-                for p in pieces:
-                    chunks.append({
-                        "text": p.text if hasattr(p, "text") else str(p),
-                        "method": "chonkie_semantic",
-                        "semantic_score": getattr(p, "score", 1.0),
-                    })
-            elif hasattr(chonkie, "window_chunk"):
-                pieces = chonkie.window_chunk(
-                    text,
-                    window_size=target,
-                    overlap=int(max(overlap_size, target * (overlap_percent / 100.0))),
-                )
-                for p in pieces:
-                    chunks.append({
-                        "text": p.text if hasattr(p, "text") else str(p),
-                        "method": "chonkie_window",
-                        "semantic_score": 1.0,
-                    })
-        except Exception:
-            used_chonkie = False
-
-    if not used_chonkie:
-        # Fallback: simple sentence/word based chunking
-        sentences = split_into_sentences(text)
-        current: List[str] = []
-        current_len = 0
-        for s in sentences:
-            if current_len + len(s) + 1 <= max_size:
-                current.append(s)
-                current_len += len(s) + 1
-            else:
-                if current:
-                    chunk_text = ". ".join(current).strip()
-                    if chunk_text and not chunk_text.endswith('.'):
-                        chunk_text += '.'
-                    chunks.append({
-                        "text": chunk_text,
-                        "method": "fallback_sentence",
-                        "semantic_score": 1.0,
-                    })
-                # start new
-                current = [s]
-                current_len = len(s)
-        if current:
-            chunk_text = ". ".join(current).strip()
-            if chunk_text and not chunk_text.endswith('.'):
-                chunk_text += '.'
-            chunks.append({
-                "text": chunk_text,
-                "method": "fallback_sentence",
-                "semantic_score": 1.0,
-            })
-
-        # Introduce overlap if beneficial
-        if len(chunks) > 1 and overlap_size > 0:
-            overlapped: List[Dict[str, Any]] = []
-            prev_tail = ""
-            for ch in chunks:
-                txt = ch["text"]
-                prefix = (prev_tail + "\n\n" + txt).strip() if prev_tail else txt
-                overlapped.append({**ch, "text": prefix})
-                prev_tail = txt[-overlap_size:]
-            chunks = overlapped
-
-    # Enforce strict minimum size by merging adjacent chunks
-    chunks = _enforce_min_size(chunks, min_size)
-
-    return chunks
-=======
 def create_smart_chunks_from_files(file_contents: List[Dict[str, str]], chunking_config: Optional[ChunkingConfig] = None) -> List[Dict[str, Any]]:
     """
     Create smart chunks from multiple files, concatenating them to reach optimal chunk sizes
@@ -1206,5 +1044,4 @@
     if len(sentences) >= 2:  # Multi-sentence chunks are generally more coherent
         coherence_score = min(1.0, coherence_score * 1.2)
     
-    return round(coherence_score, 3)
->>>>>>> 458e082f
+    return round(coherence_score, 3)